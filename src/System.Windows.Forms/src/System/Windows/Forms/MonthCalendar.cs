--- conflicted
+++ resolved
@@ -1,4 +1,4 @@
-﻿// Licensed to the .NET Foundation under one or more agreements.
+// Licensed to the .NET Foundation under one or more agreements.
 // The .NET Foundation licenses this file to you under the MIT license.
 // See the LICENSE file in the project root for more information.
 
@@ -1058,13 +1058,8 @@
 
                 if (IsHandleCreated)
                 {
-<<<<<<< HEAD
                     var st = new Kernel32.SYSTEMTIME();
                     int res = (int)User32.SendMessageW(this, (User32.WindowMessage)User32.MCM.GETTODAY, IntPtr.Zero, ref st);
-=======
-                    Kernel32.SYSTEMTIME st = new Kernel32.SYSTEMTIME();
-                    int res = (int)UnsafeNativeMethods.SendMessage(new HandleRef(this, Handle), (int)ComCtl32.MCM.GETTODAY, 0, ref st);
->>>>>>> 922e4100
                     Debug.Assert(res != 0, "MCM_GETTODAY failed");
                     return DateTimePicker.SysTimeToDateTime(st).Date;
                 }
@@ -1516,11 +1511,7 @@
             SelectionRange range = new SelectionRange();
             UnsafeNativeMethods.SendMessage(new HandleRef(this, Handle), (int)ComCtl32.MCM.GETMONTHRANGE, flag, sa);
 
-<<<<<<< HEAD
             var st = new Kernel32.SYSTEMTIME
-=======
-            Kernel32.SYSTEMTIME st = new Kernel32.SYSTEMTIME
->>>>>>> 922e4100
             {
                 wYear = sa.wYear1,
                 wMonth = sa.wMonth1,
@@ -1581,11 +1572,7 @@
             HitArea hitArea = GetHitArea(mchi.uHit);
             if (HitTestInfo.HitAreaHasValidDateTime(hitArea))
             {
-<<<<<<< HEAD
                 var sys = new Kernel32.SYSTEMTIME
-=======
-                Kernel32.SYSTEMTIME sys = new Kernel32.SYSTEMTIME
->>>>>>> 922e4100
                 {
                     wYear = mchi.st.wYear,
                     wMonth = mchi.st.wMonth,
@@ -1650,11 +1637,7 @@
             if (todayDateSet)
             {
                 Kernel32.SYSTEMTIME st = DateTimePicker.DateTimeToSysTime(todayDate);
-<<<<<<< HEAD
                 User32.SendMessageW(this, (User32.WindowMessage)User32.MCM.SETTODAY, IntPtr.Zero, ref st);
-=======
-                UnsafeNativeMethods.SendMessage(new HandleRef(this, Handle), (int)ComCtl32.MCM.SETTODAY, 0, ref st);
->>>>>>> 922e4100
             }
 
             SetControlColor(ComCtl32.MCSC.TEXT, ForeColor);
@@ -1713,7 +1696,7 @@
         {
             base.OnGotFocus(e);
 
-            AccessibilityObject.RaiseAutomationEvent(NativeMethods.UIA_AutomationFocusChangedEventId);
+            AccessibilityObject.RaiseAutomationEvent(UiaCore.UIA.AutomationFocusChangedEventId);
         }
 
         protected override void OnFontChanged(EventArgs e)
@@ -2054,15 +2037,8 @@
             // Updated the calendar range
             if (IsHandleCreated)
             {
-<<<<<<< HEAD
                 var sa = new NativeMethods.SYSTEMTIMEARRAY();
                 int flag = NativeMethods.GDTR_MIN | NativeMethods.GDTR_MAX;
-=======
-                int flag = 0;
-
-                NativeMethods.SYSTEMTIMEARRAY sa = new NativeMethods.SYSTEMTIMEARRAY();
-                flag |= NativeMethods.GDTR_MIN | NativeMethods.GDTR_MAX;
->>>>>>> 922e4100
                 Kernel32.SYSTEMTIME sys = DateTimePicker.DateTimeToSysTime(minDate);
                 sa.wYear1 = sys.wYear;
                 sa.wMonth1 = sys.wMonth;
@@ -2327,7 +2303,6 @@
         {
             if (IsHandleCreated)
             {
-<<<<<<< HEAD
                 if (todayDateSet)
                 {
                     Kernel32.SYSTEMTIME st = DateTimePicker.DateTimeToSysTime(todayDate);
@@ -2336,17 +2311,6 @@
                 else
                 {
                     User32.SendMessageW(this, (User32.WindowMessage)User32.MCM.SETTODAY, IntPtr.Zero, IntPtr.Zero);
-=======
-
-                if (todayDateSet)
-                {
-                    Kernel32.SYSTEMTIME st = DateTimePicker.DateTimeToSysTime(todayDate);
-                    UnsafeNativeMethods.SendMessage(new HandleRef(this, Handle), (int)ComCtl32.MCM.SETTODAY, 0, ref st);
-                }
-                else
-                {
-                    UnsafeNativeMethods.SendMessage(new HandleRef(this, Handle), (int)ComCtl32.MCM.SETTODAY, 0, IntPtr.Zero);
->>>>>>> 922e4100
                 }
             }
         }
@@ -2385,7 +2349,7 @@
             AccessibilityNotifyClients(AccessibleEvents.ValueChange, -1);
 
             MonthCalendarAccessibleObject calendarAccessibleObject = (MonthCalendarAccessibleObject)AccessibilityObject;
-            calendarAccessibleObject.RaiseAutomationEventForChild(NativeMethods.UIA_AutomationFocusChangedEventId, selectionStart, selectionEnd);
+            calendarAccessibleObject.RaiseAutomationEventForChild(UiaCore.UIA.AutomationFocusChangedEventId, selectionStart, selectionEnd);
 
             //subhag
             if (start.Ticks < minDate.Ticks || end.Ticks < minDate.Ticks)
@@ -2687,161 +2651,5 @@
             /// </summary>
             TodayLink = 12,
         }
-<<<<<<< HEAD
-
-        [ComVisible(true)]
-        internal class MonthCalendarAccessibleObject : ControlAccessibleObject
-        {
-            private readonly MonthCalendar calendar;
-
-            public MonthCalendarAccessibleObject(Control owner)
-                : base(owner)
-            {
-                calendar = owner as MonthCalendar;
-            }
-
-            public override AccessibleRole Role
-            {
-                get
-                {
-                    if (calendar != null)
-                    {
-                        AccessibleRole role = calendar.AccessibleRole;
-                        if (role != AccessibleRole.Default)
-                        {
-                            return role;
-                        }
-                    }
-                    return AccessibleRole.Table;
-                }
-            }
-
-            public override string Help
-            {
-                get
-                {
-                    var help = base.Help;
-                    if (help != null)
-                    {
-                        return help;
-                    }
-                    else
-                    {
-                        if (calendar != null)
-                        {
-                            return calendar.GetType().Name + "(" + calendar.GetType().BaseType.Name + ")";
-                        }
-                    }
-                    return string.Empty;
-                }
-            }
-
-            public override string Name
-            {
-                get
-                {
-                    string name = base.Name;
-                    if (name != null)
-                    {
-                        return name;
-                    }
-
-                    if (calendar != null)
-                    {
-
-                        if (calendar._mcCurView == ComCtl32.MCMV.MONTH)
-                        {
-                            if (System.DateTime.Equals(calendar.SelectionStart.Date, calendar.SelectionEnd.Date))
-                            {
-                                name = string.Format(SR.MonthCalendarSingleDateSelected, calendar.SelectionStart.ToLongDateString());
-                            }
-                            else
-                            {
-                                name = string.Format(SR.MonthCalendarRangeSelected, calendar.SelectionStart.ToLongDateString(), calendar.SelectionEnd.ToLongDateString());
-                            }
-                        }
-                        else if (calendar._mcCurView == ComCtl32.MCMV.YEAR)
-                        {
-                            if (System.DateTime.Equals(calendar.SelectionStart.Month, calendar.SelectionEnd.Month))
-                            {
-                                name = string.Format(SR.MonthCalendarSingleDateSelected, calendar.SelectionStart.ToString("y"));
-                            }
-                            else
-                            {
-                                name = string.Format(SR.MonthCalendarRangeSelected, calendar.SelectionStart.ToString("y"), calendar.SelectionEnd.ToString("y"));
-                            }
-                        }
-                        else if (calendar._mcCurView == ComCtl32.MCMV.DECADE)
-                        {
-                            if (System.DateTime.Equals(calendar.SelectionStart.Year, calendar.SelectionEnd.Year))
-                            {
-                                name = string.Format(SR.MonthCalendarSingleYearSelected, calendar.SelectionStart.ToString("yyyy"));
-                            }
-                            else
-                            {
-                                name = string.Format(SR.MonthCalendarYearRangeSelected, calendar.SelectionStart.ToString("yyyy"), calendar.SelectionEnd.ToString("yyyy"));
-                            }
-                        }
-                        else if (calendar._mcCurView == ComCtl32.MCMV.CENTURY)
-                        {
-                            name = string.Format(SR.MonthCalendarSingleDecadeSelected, calendar.SelectionStart.ToString("yyyy"));
-                        }
-                    }
-                    return name;
-                }
-            }
-
-            public override string Value
-            {
-                get
-                {
-                    var value = string.Empty;
-                    try
-                    {
-                        if (calendar != null)
-                        {
-                            if (calendar._mcCurView == ComCtl32.MCMV.MONTH)
-                            {
-                                if (System.DateTime.Equals(calendar.SelectionStart.Date, calendar.SelectionEnd.Date))
-                                {
-                                    value = calendar.SelectionStart.ToLongDateString();
-                                }
-                                else
-                                {
-                                    value = string.Format("{0} - {1}", calendar.SelectionStart.ToLongDateString(), calendar.SelectionEnd.ToLongDateString());
-                                }
-                            }
-                            else if (calendar._mcCurView == ComCtl32.MCMV.YEAR)
-                            {
-                                if (System.DateTime.Equals(calendar.SelectionStart.Month, calendar.SelectionEnd.Month))
-                                {
-                                    value = calendar.SelectionStart.ToString("y");
-                                }
-                                else
-                                {
-                                    value = string.Format("{0} - {1}", calendar.SelectionStart.ToString("y"), calendar.SelectionEnd.ToString("y"));
-                                }
-                            }
-                            else
-                            {
-                                value = string.Format("{0} - {1}", calendar.SelectionRange.Start.ToString(), calendar.SelectionRange.End.ToString());
-                            }
-                        }
-                    }
-                    catch
-                    {
-                        value = base.Value;
-                    }
-                    return value;
-                }
-                set
-                {
-                    base.Value = value;
-                }
-            }
-        }
-
-=======
->>>>>>> 922e4100
     } // end class MonthCalendar
 }