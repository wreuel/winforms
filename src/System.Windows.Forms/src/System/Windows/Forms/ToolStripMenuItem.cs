﻿// Licensed to the .NET Foundation under one or more agreements.
// The .NET Foundation licenses this file to you under the MIT license.
// See the LICENSE file in the project root for more information.

namespace System.Windows.Forms
{
    using System;
    using System.Collections;
    using System.ComponentModel;
    using System.Drawing;
    using Microsoft.Win32;
    using System.Drawing.Imaging;
    using System.Threading;
    using System.Diagnostics;
    using System.Diagnostics.CodeAnalysis;
    using System.Windows.Forms.Layout;
    using System.Runtime.InteropServices;
    using System.ComponentModel.Design.Serialization;
    using System.Windows.Forms.Design;
    using System.Globalization;
    using System.Windows.Forms.Internal;
    using System.Runtime.Versioning;

    /// <summary>
    /// ToolStripMenuItem
    /// </summary>
    [ToolStripItemDesignerAvailability(ToolStripItemDesignerAvailability.MenuStrip | ToolStripItemDesignerAvailability.ContextMenuStrip)]
    [DesignerSerializer("System.Windows.Forms.Design.ToolStripMenuItemCodeDomSerializer, " + AssemblyRef.SystemDesign, "System.ComponentModel.Design.Serialization.CodeDomSerializer, " + AssemblyRef.SystemDesign)]
    public class ToolStripMenuItem : ToolStripDropDownItem
    {

        private static readonly MenuTimer menuTimer = new MenuTimer();

        private static readonly int PropShortcutKeys = PropertyStore.CreateKey();
        private static readonly int PropCheckState = PropertyStore.CreateKey();
        private static readonly int PropMdiForm = PropertyStore.CreateKey();

        private bool checkOnClick = false;
        private bool showShortcutKeys = true;
        private ToolStrip lastOwner = null;

        // SUPPORT for mapping NATIVE menu commands to ToolStripMenuItems -----
        // corresponds to wID in MENUITEMINFO structure
        private readonly int nativeMenuCommandID = -1;
        private IntPtr targetWindowHandle = IntPtr.Zero;
        private IntPtr nativeMenuHandle = IntPtr.Zero;

        // Keep checked images shared between menu items, but per thread so we dont have locking issues in GDI+
        [ThreadStatic]
        private static Image indeterminateCheckedImage;

        [ThreadStatic]
        private static Image checkedImage;

        private string shortcutKeyDisplayString;
        private string cachedShortcutText;
        private Size cachedShortcutSize = Size.Empty;

        private static readonly Padding defaultPadding = new Padding(4, 0, 4, 0);
        private static readonly Padding defaultDropDownPadding = new Padding(0, 1, 0, 1);
        private static readonly Size checkMarkBitmapSize = new Size(16, 16);
        private Padding scaledDefaultPadding = defaultPadding;
        private Padding scaledDefaultDropDownPadding = defaultDropDownPadding;
        private Size scaledCheckMarkBitmapSize = checkMarkBitmapSize;

        private byte openMouseId = 0;

        private static readonly object EventCheckedChanged = new object();
        private static readonly object EventCheckStateChanged = new object();

        public ToolStripMenuItem() : base()
        {
            Initialize(); // all additional work should be done in Initialize
        }
        public ToolStripMenuItem(string text) : base(text, null, (EventHandler)null)
        {
            Initialize();
        }
        public ToolStripMenuItem(Image image) : base(null, image, (EventHandler)null)
        {
            Initialize();
        }
        public ToolStripMenuItem(string text, Image image) : base(text, image, (EventHandler)null)
        {
            Initialize();
        }
        public ToolStripMenuItem(string text, Image image, EventHandler onClick) : base(text, image, onClick)
        {
            Initialize();
        }
        public ToolStripMenuItem(string text, Image image, EventHandler onClick, string name) : base(text, image, onClick, name)
        {
            Initialize();
        }
        public ToolStripMenuItem(string text, Image image, params ToolStripItem[] dropDownItems) : base(text, image, dropDownItems)
        {
            Initialize();
        }
        public ToolStripMenuItem(string text, Image image, EventHandler onClick, Keys shortcutKeys) : base(text, image, onClick)
        {
            Initialize();
            ShortcutKeys = shortcutKeys;
        }
        internal ToolStripMenuItem(Form mdiForm)
        {
            Initialize();
            Properties.SetObject(PropMdiForm, mdiForm);
        }

        /// <summary> this constructor is only used when we're trying to
        ///          mimic a native menu like the system menu.  In that case
        ///          we've got to go ahead and collect the command id and the
        ///          target window to send WM_COMMAND/WM_SYSCOMMAND messages to.
        /// </summary>
        [System.Diagnostics.CodeAnalysis.SuppressMessage("Microsoft.Usage", "CA2214:DoNotCallOverridableMethodsInConstructors")]
        internal ToolStripMenuItem(IntPtr hMenu, int nativeMenuCommandId, IWin32Window targetWindow)
        {
            Initialize();
            Overflow = ToolStripItemOverflow.Never;
            nativeMenuCommandID = nativeMenuCommandId;
            targetWindowHandle = Control.GetSafeHandle(targetWindow);
            nativeMenuHandle = hMenu;

            // Since fetching the image and the text is an awful lot of work
            // we're going to just cache it and assume the native stuff 
            // doesnt update.
            // we'll only live-update enabled.
            // if this becomes a problem we can override Image and Text properties
            // to live-return the results.

            // fetch image
            Image = GetNativeMenuItemImage();
            ImageScaling = ToolStripItemImageScaling.None;

            // fetch text
            string text = GetNativeMenuItemTextAndShortcut();

            // the shortcut is tab separated from the item text.
            if (text != null)
            {
                // separate out the two fields.
                string[] textFields = text.Split('\t');

                if (textFields.Length >= 1)
                {
                    Text = textFields[0];
                }

                if (textFields.Length >= 2)
                {
                    // We dont care about the shortcut here, the OS is going to 
                    // handle it for us by sending a WM_(SYS)COMMAND during TranslateAcellerator
                    // Just display whatever the OS would have.
                    ShowShortcutKeys = true;
                    ShortcutKeyDisplayString = textFields[1];
                }
            }
        }

        internal override void AutoHide(ToolStripItem otherItemBeingSelected)
        {
            if (IsOnDropDown)
            {
                MenuTimer.Transition(this, otherItemBeingSelected as ToolStripMenuItem);
            }
            else
            {
                base.AutoHide(otherItemBeingSelected);
            }
        }
        private void ClearShortcutCache()
        {
            cachedShortcutSize = Size.Empty;
            cachedShortcutText = null;
        }

        protected override ToolStripDropDown CreateDefaultDropDown()
        {
            // AutoGenerate a ToolStrip DropDown - set the property so we hook events
            return new ToolStripDropDownMenu(this, true);
        }

        internal override ToolStripItemInternalLayout CreateInternalLayout()
        {
            return new ToolStripMenuItemInternalLayout(this);
        }

        [EditorBrowsable(EditorBrowsableState.Advanced)]
        protected override AccessibleObject CreateAccessibilityInstance()
        {
            return new ToolStripMenuItemAccessibleObject(this);
        }

        private void Initialize()
        {
            if (DpiHelper.IsScalingRequirementMet)
            {
                scaledDefaultPadding = DpiHelper.LogicalToDeviceUnits(defaultPadding);
                scaledDefaultDropDownPadding = DpiHelper.LogicalToDeviceUnits(defaultDropDownPadding);
                scaledCheckMarkBitmapSize = DpiHelper.LogicalToDeviceUnits(checkMarkBitmapSize);
            }

            Overflow = ToolStripItemOverflow.Never;
            MouseDownAndUpMustBeInSameItem = false;
            SupportsDisabledHotTracking = true;
        }

        /// <summary>
        /// Deriving classes can override this to configure a default size for their control.
        /// This is more efficient than setting the size in the control's constructor.
<<<<<<< HEAD
        /// </devdoc>
        protected override Size DefaultSize {
            get {
                return DpiHelper.IsPerMonitorV2Awareness ?
                      DpiHelper.LogicalToDeviceUnits(new Size(32, 19), DeviceDpi) :
                      new Size(32, 19);
            }
        }

        /// <include file='doc\WinBarMenuItem.uex' path='docs/doc[@for="ToolStripMenuItem.DefaultMargin"]/*' />
        protected internal override Padding DefaultMargin {
            get {
                 return Padding.Empty;
=======
        /// </summary>
        protected override Size DefaultSize
        {
            get
            {
                return new Size(32, 19);
            }
        }


        protected internal override Padding DefaultMargin
        {
            get
            {
                return Padding.Empty;
>>>>>>> 1f0ce7dd
            }
        }
        protected override Padding DefaultPadding
        {
            get
            {
                if (IsOnDropDown)
                {
                    return scaledDefaultDropDownPadding;
                }
                else
                {
                    return scaledDefaultPadding;
                }
            }
        }


        public override bool Enabled
        {
            get
            {
                if (nativeMenuCommandID != -1)
                {
                    // if we're based off a native menu item,
                    // we need to ask it if it's enabled.
                    if (base.Enabled && nativeMenuHandle != IntPtr.Zero && targetWindowHandle != IntPtr.Zero)
                    {
                        return GetNativeMenuItemEnabled();
                    }
                    return false;
                }
                else
                {
                    return base.Enabled;
                }
            }
            set
            {
                base.Enabled = value;
            }
        }

        /// <summary>
        /// <para>
        /// Gets or sets a value indicating whether the item is checked.
        /// </para>
        /// </summary>
        [
        Bindable(true),
        DefaultValue(false),
        SRCategory(nameof(SR.CatAppearance)),
        RefreshProperties(RefreshProperties.All),
        SRDescription(nameof(SR.CheckBoxCheckedDescr))
        ]
        public bool Checked
        {
            get
            {
                return CheckState != CheckState.Unchecked;
            }

            set
            {
                if (value != Checked)
                {
                    CheckState = value ? CheckState.Checked : CheckState.Unchecked;
                    InvokePaint();
                }
            }
        }


        /// <summary>
        /// Keeps a shared copy of the checked image between all menu items
        /// Fishes out the appropriate one based on CheckState.
        /// </summary>
        internal Image CheckedImage
        {


            get
            {
                CheckState checkedState = CheckState;

                if (checkedState == CheckState.Indeterminate)
                {
                    if (indeterminateCheckedImage == null)
                    {
                        if (DpiHelper.IsScalingRequirementMet)
                        {
                            indeterminateCheckedImage = GetBitmapFromIcon("IndeterminateChecked", scaledCheckMarkBitmapSize);
                        }
                        else
                        {
                            Bitmap indeterminateCheckedBmp = DpiHelper.GetBitmapFromIcon(typeof(ToolStripMenuItem), "IndeterminateChecked");
                            if (indeterminateCheckedBmp != null)
                            {
                                if (DpiHelper.IsScalingRequired)
                                {
                                    DpiHelper.ScaleBitmapLogicalToDevice(ref indeterminateCheckedBmp);
                                }
                                indeterminateCheckedImage = indeterminateCheckedBmp;
                            }
                        }
                    }
                    return indeterminateCheckedImage;
                }
                else if (checkedState == CheckState.Checked)
                {
                    if (checkedImage == null)
                    {
                        if (DpiHelper.IsScalingRequirementMet)
                        {
                            checkedImage = GetBitmapFromIcon("Checked", scaledCheckMarkBitmapSize);
                        }
                        else
                        {
                            Bitmap checkedBmp = DpiHelper.GetBitmapFromIcon(typeof(ToolStripMenuItem), "Checked");
                            if (checkedBmp != null)
                            {
                                if (DpiHelper.IsScalingRequired)
                                {
                                    DpiHelper.ScaleBitmapLogicalToDevice(ref checkedBmp);
                                }
                                checkedImage = checkedBmp;
                            }
                        }
                    }
                    return checkedImage;
                }
                return null;

            }
        }

        private static Bitmap GetBitmapFromIcon(string iconName, Size desiredIconSize)
        {
            Bitmap b = null;

            Icon icon = new Icon(typeof(ToolStripMenuItem), iconName);
            if (icon != null)
            {
                Icon desiredIcon = new Icon(icon, desiredIconSize);
                if (desiredIcon != null)
                {
                    try
                    {
                        b = desiredIcon.ToBitmap();

                        if (b != null)
                        {
                            if (DpiHelper.IsScalingRequired && (b.Size.Width != desiredIconSize.Width || b.Size.Height != desiredIconSize.Height))
                            {
                                Bitmap scaledBitmap = DpiHelper.CreateResizedBitmap(b, desiredIconSize);
                                if (scaledBitmap != null)
                                {
                                    b.Dispose();
                                    b = scaledBitmap;
                                }
                            }
                        }
                    }
                    finally
                    {
                        icon.Dispose();
                        desiredIcon.Dispose();
                    }
                }
            }

            return b;
        }

        [
        DefaultValue(false),
        SRCategory(nameof(SR.CatBehavior)),
        SRDescription(nameof(SR.ToolStripButtonCheckOnClickDescr))
        ]
        public bool CheckOnClick
        {
            get
            {
                return checkOnClick;
            }
            set
            {
                checkOnClick = value;
            }
        }

        /// <summary>
        /// <para>Gets
        /// or sets a value indicating whether the check box is checked.</para>
        /// </summary>
        [
        Bindable(true),
        SRCategory(nameof(SR.CatAppearance)),
        DefaultValue(CheckState.Unchecked),
        RefreshProperties(RefreshProperties.All),
        SRDescription(nameof(SR.CheckBoxCheckStateDescr))
        ]
        public CheckState CheckState
        {
            get
            {
                object checkState = Properties.GetInteger(PropCheckState, out bool found);
                return (found) ? (CheckState)checkState : CheckState.Unchecked;
            }

            set
            {
                //valid values are 0x0 to 0x2
                if (!ClientUtils.IsEnumValid(value, (int)value, (int)CheckState.Unchecked, (int)CheckState.Indeterminate))
                {
                    throw new InvalidEnumArgumentException(nameof(value), (int)value, typeof(CheckState));
                }

                if (value != CheckState)
                {
                    Properties.SetInteger(PropCheckState, (int)value);
                    OnCheckedChanged(EventArgs.Empty);
                    OnCheckStateChanged(EventArgs.Empty);
                }
            }
        }

        /// <summary>
        /// <para>Occurs when the
        /// value of the <see cref='System.Windows.Forms.CheckBox.Checked'/>
        /// property changes.</para>
        /// </summary>
        [SRDescription(nameof(SR.CheckBoxOnCheckedChangedDescr))]
        public event EventHandler CheckedChanged
        {
            add => Events.AddHandler(EventCheckedChanged, value);
            remove => Events.RemoveHandler(EventCheckedChanged, value);
        }
        /// <summary>
        /// <para>Occurs when the
        /// value of the <see cref='System.Windows.Forms.CheckBox.CheckState'/>
        /// property changes.</para>
        /// </summary>
        [SRDescription(nameof(SR.CheckBoxOnCheckStateChangedDescr))]
        public event EventHandler CheckStateChanged
        {
            add => Events.AddHandler(EventCheckStateChanged, value);
            remove => Events.RemoveHandler(EventCheckStateChanged, value);
        }


        /// <summary>
        /// <para>Specifies whether or not the item is glued to the ToolStrip or overflow or
        /// can float between the two.</para>
        /// </summary>
        [
        DefaultValue(ToolStripItemOverflow.Never),
        SRDescription(nameof(SR.ToolStripItemOverflowDescr)),
        SRCategory(nameof(SR.CatLayout))
         ]
        public new ToolStripItemOverflow Overflow
        {
            get
            {
                return base.Overflow;
            }
            set
            {
                base.Overflow = value;
            }
        }

        /// <summary>
        /// <para>
        /// Gets or sets the shortcut keys associated with the menu
        /// item.
        /// </para>
        /// </summary>
        [
        Localizable(true),
        DefaultValue(Keys.None),
        SRDescription(nameof(SR.MenuItemShortCutDescr))
        ]
        public Keys ShortcutKeys
        {
            get
            {
                object shortcutKeys = Properties.GetInteger(PropShortcutKeys, out bool found);
                return (found) ? (Keys)shortcutKeys : Keys.None;
            }
            set
            {
                if ((value != Keys.None) && !ToolStripManager.IsValidShortcut(value))
                {
                    // prevent use of alt, ctrl, shift modifiers with no key code.
                    throw new InvalidEnumArgumentException(nameof(value), (int)value, typeof(Keys));
                }
                Keys originalShortcut = ShortcutKeys;
                if (originalShortcut != value)
                {
                    ClearShortcutCache();
                    ToolStrip owner = Owner;
                    if (owner != null)
                    {
                        // add to the shortcut caching system.
                        if (originalShortcut != Keys.None)
                        {
                            owner.Shortcuts.Remove(originalShortcut);
                        }
                        if (owner.Shortcuts.Contains(value))
                        {
                            // last one in wins.
                            owner.Shortcuts[value] = this;
                        }
                        else
                        {
                            owner.Shortcuts.Add(value, this);
                        }
                    }
                    Properties.SetInteger(PropShortcutKeys, (int)value);

                    if (ShowShortcutKeys && IsOnDropDown)
                    {
                        if (GetCurrentParentDropDown() is ToolStripDropDownMenu parent)
                        {
                            LayoutTransaction.DoLayout(ParentInternal, this, "ShortcutKeys");
                            parent.AdjustSize();
                        }
                    }
                }
            }

        }

        [
        SRDescription(nameof(SR.ToolStripMenuItemShortcutKeyDisplayStringDescr)),
        SRCategory(nameof(SR.CatAppearance)),
        DefaultValue(null),
        Localizable(true)
        ]
        public string ShortcutKeyDisplayString
        {
            get
            {
                return shortcutKeyDisplayString;
            }
            set
            {
                if (shortcutKeyDisplayString != value)
                {
                    shortcutKeyDisplayString = value;
                    ClearShortcutCache();
                    if (ShowShortcutKeys)
                    {
                        if (ParentInternal is ToolStripDropDown parent)
                        {
                            LayoutTransaction.DoLayout(parent, this, "ShortcutKeyDisplayString");
                            parent.AdjustSize();
                        }
                    }
                }
            }
        }

        /// <summary>
        /// <para>
        /// Gets or sets a value that indicates whether the shortcut
        /// keys that are assocaited
        /// with the menu item are displayed next to the menu item
        /// caption.
        /// </para>
        /// </summary>
        [
        DefaultValue(true),
        Localizable(true),
        SRDescription(nameof(SR.MenuItemShowShortCutDescr))
        ]
        public bool ShowShortcutKeys
        {
            get
            {
                return showShortcutKeys;
            }
            set
            {
                if (value != showShortcutKeys)
                {
                    ClearShortcutCache();
                    showShortcutKeys = value;
                    if (ParentInternal is ToolStripDropDown parent)
                    {
                        LayoutTransaction.DoLayout(parent, this, "ShortcutKeys");
                        parent.AdjustSize();

                    }
                }
            }
        }


        /// <summary>
        /// An item is toplevel if it is parented to anything other than a ToolStripDropDownMenu
        /// This implies that a ToolStripMenuItem in an overflow IS a toplevel item
        /// </summary>
        internal bool IsTopLevel
        {
            get
            {
                return (ParentInternal as ToolStripDropDown == null);
            }
        }

        [Browsable(false)]
        public bool IsMdiWindowListEntry
        {
            get
            {
                return MdiForm != null;
            }
        }

        internal static MenuTimer MenuTimer
        {
            get
            {
                return menuTimer;
            }
        }


        /// <summary> Tag property for internal use </summary>
        internal Form MdiForm
        {
            get
            {
                if (Properties.ContainsObject(PropMdiForm))
                {
                    return Properties.GetObject(PropMdiForm) as Form;
                }
                return null;

            }
        }

        internal ToolStripMenuItem Clone()
        {

            // dirt simple clone - just properties, no subitems

            ToolStripMenuItem menuItem = new ToolStripMenuItem();
            menuItem.Events.AddHandlers(Events);

            menuItem.AccessibleName = AccessibleName;
            menuItem.AccessibleRole = AccessibleRole;
            menuItem.Alignment = Alignment;
            menuItem.AllowDrop = AllowDrop;
            menuItem.Anchor = Anchor;
            menuItem.AutoSize = AutoSize;
            menuItem.AutoToolTip = AutoToolTip;
            menuItem.BackColor = BackColor;
            menuItem.BackgroundImage = BackgroundImage;
            menuItem.BackgroundImageLayout = BackgroundImageLayout;
            menuItem.Checked = Checked;
            menuItem.CheckOnClick = CheckOnClick;
            menuItem.CheckState = CheckState;
            menuItem.DisplayStyle = DisplayStyle;
            menuItem.Dock = Dock;
            menuItem.DoubleClickEnabled = DoubleClickEnabled;
            menuItem.Enabled = Enabled;
            menuItem.Font = Font;
            menuItem.ForeColor = ForeColor;
            menuItem.Image = Image;
            menuItem.ImageAlign = ImageAlign;
            menuItem.ImageScaling = ImageScaling;
            menuItem.ImageTransparentColor = ImageTransparentColor;
            menuItem.Margin = Margin;
            menuItem.MergeAction = MergeAction;
            menuItem.MergeIndex = MergeIndex;
            menuItem.Name = Name;
            menuItem.Overflow = Overflow;
            menuItem.Padding = Padding;
            menuItem.RightToLeft = RightToLeft;

            // No settings support for cloned items.
            // menuItem.SaveSettings= this.SaveSettings;
            // menuItem.SettingsKey = this.SettingsKey;

            menuItem.ShortcutKeys = ShortcutKeys;
            menuItem.ShowShortcutKeys = ShowShortcutKeys;
            menuItem.Tag = Tag;
            menuItem.Text = Text;
            menuItem.TextAlign = TextAlign;
            menuItem.TextDirection = TextDirection;
            menuItem.TextImageRelation = TextImageRelation;
            menuItem.ToolTipText = ToolTipText;

            // cant actually use "Visible" property as that returns whether or not the parent 
            // is visible too.. instead use ParticipatesInLayout as this queries the actual state.
            menuItem.Visible = ((IArrangedElement)this).ParticipatesInLayout;

            if (!AutoSize)
            {
                menuItem.Size = Size;
            }
            return menuItem;
        }

<<<<<<< HEAD
        internal override int DeviceDpi
        {
            get
            {
                return base.DeviceDpi;
            }

            // This gets called via ToolStripItem.RescaleConstantsForDpi.
            // It's practically calling Initialize on DpiChanging with the new Dpi value.
            set
            {
                base.DeviceDpi = value;
                scaledDefaultPadding = DpiHelper.LogicalToDeviceUnits(defaultPadding, value);
                scaledDefaultDropDownPadding = DpiHelper.LogicalToDeviceUnits(defaultDropDownPadding, value);
                scaledCheckMarkBitmapSize = DpiHelper.LogicalToDeviceUnits(checkMarkBitmapSize, value);
            }
        }

        protected override void Dispose(bool disposing) {
            if (disposing) {
                if (lastOwner != null) {
                    Keys shortcut = this.ShortcutKeys;
                    if (shortcut != Keys.None && lastOwner.Shortcuts.ContainsKey(shortcut)) {
=======
        protected override void Dispose(bool disposing)
        {
            if (disposing)
            {
                if (lastOwner != null)
                {
                    Keys shortcut = ShortcutKeys;
                    if (shortcut != Keys.None && lastOwner.Shortcuts.ContainsKey(shortcut))
                    {
>>>>>>> 1f0ce7dd
                        lastOwner.Shortcuts.Remove(shortcut);
                    }
                    lastOwner = null;
                    if (MdiForm != null)
                    {
                        Properties.SetObject(PropMdiForm, null);
                    }

                }
            }
            base.Dispose(disposing);
        }

        private bool GetNativeMenuItemEnabled()
        {
            if (nativeMenuCommandID == -1 || nativeMenuHandle == IntPtr.Zero)
            {
                Debug.Fail("why were we called to fetch native menu item info with nothing assigned?");
                return false;
            }
            NativeMethods.MENUITEMINFO_T_RW info = new NativeMethods.MENUITEMINFO_T_RW
            {
                cbSize = Marshal.SizeOf<NativeMethods.MENUITEMINFO_T_RW>(),
                fMask = NativeMethods.MIIM_STATE,
                fType = NativeMethods.MIIM_STATE,
                wID = nativeMenuCommandID
            };
            UnsafeNativeMethods.GetMenuItemInfo(new HandleRef(this, nativeMenuHandle), nativeMenuCommandID, /*fByPosition instead of ID=*/ false, info);

            return ((info.fState & NativeMethods.MFS_DISABLED) == 0);
        }

        // returns text and shortcut separated by tab.
        private string GetNativeMenuItemTextAndShortcut()
        {

            if (nativeMenuCommandID == -1 || nativeMenuHandle == IntPtr.Zero)
            {
                Debug.Fail("why were we called to fetch native menu item info with nothing assigned?");
                return null;
            }
            string text = null;

            // fetch the string length
            NativeMethods.MENUITEMINFO_T_RW info = new NativeMethods.MENUITEMINFO_T_RW
            {
                fMask = NativeMethods.MIIM_STRING,
                fType = NativeMethods.MIIM_STRING,
                wID = nativeMenuCommandID,
                dwTypeData = IntPtr.Zero
            };
            UnsafeNativeMethods.GetMenuItemInfo(new HandleRef(this, nativeMenuHandle), nativeMenuCommandID, /*fByPosition instead of ID=*/  false, info);

            if (info.cch > 0)
            {
                // fetch the string
                info.cch += 1;  // according to MSDN we need to increment the count we receive by 1.
                info.wID = nativeMenuCommandID;
                IntPtr allocatedStringBuffer = Marshal.AllocCoTaskMem(info.cch * sizeof(char));
                info.dwTypeData = allocatedStringBuffer;


                try
                {
                    UnsafeNativeMethods.GetMenuItemInfo(new HandleRef(this, nativeMenuHandle), nativeMenuCommandID, /*fByPosition instead of ID=*/  false, info);

                    // convert the string into managed data.
                    if (info.dwTypeData != IntPtr.Zero)
                    {
                        // we have to use PtrToStringAuto as we can't use Marshal.SizeOf to determine
                        // the size of the struct with a StringBuilder member.
                        text = Marshal.PtrToStringAuto(info.dwTypeData, info.cch);
                    }
                }
                finally
                {
                    if (allocatedStringBuffer != IntPtr.Zero)
                    {
                        // use our local instead of the info structure member *just* in case windows decides to clobber over it.
                        // we want to be sure to deallocate the memory we know we allocated.
                        Marshal.FreeCoTaskMem(allocatedStringBuffer);
                    }
                }
            }
            return text;
        }


        private Image GetNativeMenuItemImage()
        {

            if (nativeMenuCommandID == -1 || nativeMenuHandle == IntPtr.Zero)
            {
                Debug.Fail("why were we called to fetch native menu item info with nothing assigned?");
                return null;
            }

            NativeMethods.MENUITEMINFO_T_RW info = new NativeMethods.MENUITEMINFO_T_RW
            {
                fMask = NativeMethods.MIIM_BITMAP,
                fType = NativeMethods.MIIM_BITMAP,
                wID = nativeMenuCommandID
            };
            UnsafeNativeMethods.GetMenuItemInfo(new HandleRef(this, nativeMenuHandle), nativeMenuCommandID, /*fByPosition instead of ID=*/ false, info);

            if (info.hbmpItem != IntPtr.Zero && info.hbmpItem.ToInt32() > NativeMethods.HBMMENU_POPUP_MINIMIZE)
            {
                return Bitmap.FromHbitmap(info.hbmpItem);
            }
            else
            {
                // its a system defined bitmap
                int buttonToUse = -1;

                switch (info.hbmpItem.ToInt32())
                {
                    case NativeMethods.HBMMENU_MBAR_CLOSE:
                    case NativeMethods.HBMMENU_MBAR_CLOSE_D:
                    case NativeMethods.HBMMENU_POPUP_CLOSE:
                        buttonToUse = (int)CaptionButton.Close;
                        break;

                    case NativeMethods.HBMMENU_MBAR_MINIMIZE:
                    case NativeMethods.HBMMENU_MBAR_MINIMIZE_D:
                    case NativeMethods.HBMMENU_POPUP_MINIMIZE:
                        buttonToUse = (int)CaptionButton.Minimize;
                        break;

                    case NativeMethods.HBMMENU_MBAR_RESTORE:
                    case NativeMethods.HBMMENU_POPUP_RESTORE:
                        buttonToUse = (int)CaptionButton.Restore;
                        break;

                    case NativeMethods.HBMMENU_POPUP_MAXIMIZE:
                        buttonToUse = (int)CaptionButton.Maximize;
                        break;

                    case NativeMethods.HBMMENU_SYSTEM:
                    // 
                    case NativeMethods.HBMMENU_CALLBACK:
                    // owner draw not supported
                    default:
                        break;
                }
                if (buttonToUse > -1)
                {

                    // we've mapped to a system defined bitmap we know how to draw
                    Bitmap image = new Bitmap(16, 16);

                    using (Graphics g = Graphics.FromImage(image))
                    {
                        ControlPaint.DrawCaptionButton(g, new Rectangle(Point.Empty, image.Size), (CaptionButton)buttonToUse, ButtonState.Flat);
                        g.DrawRectangle(SystemPens.Control, 0, 0, image.Width - 1, image.Height - 1);
                    }

                    image.MakeTransparent(SystemColors.Control);
                    return image;
                }
            }
            return null;
        }


        internal Size GetShortcutTextSize()
        {
            if (!ShowShortcutKeys)
            {
                return Size.Empty;
            }
            string shortcutString = GetShortcutText();
            if (string.IsNullOrEmpty(shortcutString))
            {
                return Size.Empty;
            }
            else if (cachedShortcutSize == Size.Empty)
            {
                cachedShortcutSize = TextRenderer.MeasureText(shortcutString, Font);
            }
            return cachedShortcutSize;
        }

        internal string GetShortcutText()
        {
            if (cachedShortcutText == null)
            {
                cachedShortcutText = ShortcutToText(ShortcutKeys, ShortcutKeyDisplayString);
            }
            return cachedShortcutText;
        }

        internal void HandleAutoExpansion()
        {
            if (Enabled && ParentInternal != null && ParentInternal.MenuAutoExpand && HasDropDownItems)
            {
                ShowDropDown();

                KeyboardToolTipStateMachine.Instance.NotifyAboutLostFocus(this);

                DropDown.SelectNextToolStripItem(null, /*forward=*/true);
            }
        }

        protected override void OnClick(EventArgs e)
        {
            if (checkOnClick)
            {
                Checked = !Checked;
            }
            base.OnClick(e);
            if (nativeMenuCommandID != -1)
            {
                // fire off the appropriate native handler by posting a message to the window target.
                if ((nativeMenuCommandID & 0xF000) != 0)
                {
                    // These are system menu items like Minimize, Maximize, Restore, Resize, Move, Close.

                    // use PostMessage instead of SendMessage so that the DefWndProc can appropriately handle
                    // the system message... if we use SendMessage the dismissal of our window
                    // breaks things like the modal sizing loop.
                    UnsafeNativeMethods.PostMessage(new HandleRef(this, targetWindowHandle), Interop.WindowMessages.WM_SYSCOMMAND, nativeMenuCommandID, 0);
                }
                else
                {
                    // These are user added items like ".Net Window..."

                    // be consistent with sending a WM_SYSCOMMAND, use POST not SEND.
                    UnsafeNativeMethods.PostMessage(new HandleRef(this, targetWindowHandle), Interop.WindowMessages.WM_COMMAND, nativeMenuCommandID, 0);
                }
                Invalidate();
            }

        }

        /// <summary>
        /// <para>Raises the <see cref='System.Windows.Forms.ToolStripMenuItem.CheckedChanged'/>
        /// event.</para>
        /// </summary>
        protected virtual void OnCheckedChanged(EventArgs e)
        {
            ((EventHandler)Events[EventCheckedChanged])?.Invoke(this, e);
        }

        /// <summary>
        /// <para>Raises the <see cref='System.Windows.Forms.ToolStripMenuItem.CheckStateChanged'/> event.</para>
        /// </summary>
        protected virtual void OnCheckStateChanged(EventArgs e)
        {
            AccessibilityNotifyClients(AccessibleEvents.StateChange);
            ((EventHandler)Events[EventCheckStateChanged])?.Invoke(this, e);
        }

        protected override void OnDropDownHide(EventArgs e)
        {

            Debug.WriteLineIf(ToolStrip.MenuAutoExpandDebug.TraceVerbose, "[ToolStripMenuItem.OnDropDownHide] MenuTimer.Cancel called");
            MenuTimer.Cancel(this);
            base.OnDropDownHide(e);
        }

        protected override void OnDropDownShow(EventArgs e)
        {
            // if someone has beaten us to the punch by arrowing around
            // cancel the current menu timer.            
            Debug.WriteLineIf(ToolStrip.MenuAutoExpandDebug.TraceVerbose, "[ToolStripMenuItem.OnDropDownShow] MenuTimer.Cancel called");
            MenuTimer.Cancel(this);
            if (ParentInternal != null)
            {
                ParentInternal.MenuAutoExpand = true;
            }
            base.OnDropDownShow(e);
        }

        protected override void OnFontChanged(EventArgs e)
        {
            ClearShortcutCache();
            base.OnFontChanged(e);
        }
        /// <devdoc/>
        internal void OnMenuAutoExpand()
        {
            ShowDropDown();
        }


        /// <devdoc/>
        protected override void OnMouseDown(MouseEventArgs e)
        {

            // Opening should happen on mouse down
            // we use a mouse down ID to ensure that the reshow

            Debug.WriteLineIf(ToolStrip.MenuAutoExpandDebug.TraceVerbose, "[ToolStripMenuItem.OnMouseDown] MenuTimer.Cancel called");
            MenuTimer.Cancel(this);
            OnMouseButtonStateChange(e, /*isMouseDown=*/true);

        }

        protected override void OnMouseUp(MouseEventArgs e)
        {
            OnMouseButtonStateChange(e, /*isMouseDown=*/false);
            base.OnMouseUp(e);
        }

        private void OnMouseButtonStateChange(MouseEventArgs e, bool isMouseDown)
        {
            bool showDropDown = true;
            if (IsOnDropDown)
            {
                ToolStripDropDown dropDown = GetCurrentParentDropDown() as ToolStripDropDown;

                // Right click support for context menus.
                // used in ToolStripItem to determine whether to fire click OnMouseUp.
                SupportsRightClick = (dropDown.GetFirstDropDown() is ContextMenuStrip);
            }
            else
            {
                showDropDown = !DropDown.Visible;
                SupportsRightClick = false;
            }

            if (e.Button == MouseButtons.Left ||
              (e.Button == MouseButtons.Right && SupportsRightClick))
            {

                if (isMouseDown && showDropDown)
                {
                    // opening should happen on mouse down.  
                    Debug.Assert(ParentInternal != null, "Parent is null here, not going to get accurate ID");
                    openMouseId = (ParentInternal == null) ? (byte)0 : ParentInternal.GetMouseId();
                    ShowDropDown(/*mousePush =*/true);

                }
                else if (!isMouseDown && !showDropDown)
                {
                    // closing should happen on mouse up.  ensure it's not the mouse
                    // up for the mouse down we opened with.
                    Debug.Assert(ParentInternal != null, "Parent is null here, not going to get accurate ID");
                    byte closeMouseId = (ParentInternal == null) ? (byte)0 : ParentInternal.GetMouseId();
                    int openedMouseID = openMouseId;
                    if (closeMouseId != openedMouseID)
                    {
                        openMouseId = 0;  // reset the mouse id, we should never get this value from toolstrip.
                        ToolStripManager.ModalMenuFilter.CloseActiveDropDown(DropDown, ToolStripDropDownCloseReason.AppClicked);
                        Select();
                    }

                }

            }
        }



        /// <devdoc/>
        protected override void OnMouseEnter(EventArgs e)
        {

            Debug.Assert(ParentInternal != null, "Why is parent null");

            // If we are in a submenu pop down the submenu.		
            if (ParentInternal != null && ParentInternal.MenuAutoExpand && Selected)
            {
                Debug.WriteLineIf(ToolStripItem.MouseDebugging.TraceVerbose, "received mouse enter - calling drop down");

                Debug.WriteLineIf(ToolStrip.MenuAutoExpandDebug.TraceVerbose, "[ToolStripMenuItem.OnMouseEnter] MenuTimer.Cancel / MenuTimer.Start called");

                MenuTimer.Cancel(this);
                MenuTimer.Start(this);

            }
            base.OnMouseEnter(e);
        }


        /// <devdoc/>
        protected override void OnMouseLeave(EventArgs e)
        {
            Debug.WriteLineIf(ToolStrip.MenuAutoExpandDebug.TraceVerbose, "[ToolStripMenuItem.OnMouseLeave] MenuTimer.Cancel called");
            MenuTimer.Cancel(this);
            base.OnMouseLeave(e);
        }

        protected override void OnOwnerChanged(EventArgs e)
        {

            Keys shortcut = ShortcutKeys;
            if (shortcut != Keys.None)
            {
                if (lastOwner != null)
                {
                    lastOwner.Shortcuts.Remove(shortcut);
                }

                if (Owner != null)
                {
                    if (Owner.Shortcuts.Contains(shortcut))
                    {
                        // last one in wins
                        Owner.Shortcuts[shortcut] = this;
                    }
                    else
                    {
                        Owner.Shortcuts.Add(shortcut, this);
                    }
                    lastOwner = Owner;
                }
            }

            base.OnOwnerChanged(e);
        }

        /// <devdoc/>
        protected override void OnPaint(System.Windows.Forms.PaintEventArgs e)
        {

            if (Owner != null)
            {
                ToolStripRenderer renderer = Renderer;
                Graphics g = e.Graphics;
                renderer.DrawMenuItemBackground(new ToolStripItemRenderEventArgs(g, this));

                Color textColor = SystemColors.MenuText;
                if (IsForeColorSet)
                {
                    textColor = ForeColor;
                }
                else if (!IsTopLevel || (ToolStripManager.VisualStylesEnabled))
                {
                    if (Selected || Pressed)
                    {
                        textColor = SystemColors.HighlightText;
                    }
                    else
                    {
                        textColor = SystemColors.MenuText;
                    }
                }

                bool rightToLeft = (RightToLeft == RightToLeft.Yes);

                if (InternalLayout is ToolStripMenuItemInternalLayout menuItemInternalLayout && menuItemInternalLayout.UseMenuLayout)
                {

                    // Support for special DropDownMenu layout
#if DEBUG_PAINT
                        g.DrawRectangle(Pens.Green, menuItemInternalLayout.TextRectangle);
                        g.DrawRectangle(Pens.HotPink, menuItemInternalLayout.ImageRectangle);
                        g.DrawRectangle(Pens.Black, menuItemInternalLayout.CheckRectangle);
                        g.DrawRectangle(Pens.Red, menuItemInternalLayout.ArrowRectangle);
                        g.DrawRectangle(Pens.Blue, new Rectangle(Point.Empty, new Size(-1,-1) + this.Size));        
#endif
                    if (CheckState != CheckState.Unchecked && menuItemInternalLayout.PaintCheck)
                    {
                        Rectangle checkRectangle = menuItemInternalLayout.CheckRectangle;
                        if (!menuItemInternalLayout.ShowCheckMargin)
                        {
                            checkRectangle = menuItemInternalLayout.ImageRectangle;
                        }
                        if (checkRectangle.Width != 0)
                        {
                            renderer.DrawItemCheck(new ToolStripItemImageRenderEventArgs(g, this, CheckedImage, checkRectangle));
                        }
                    }


                    if ((DisplayStyle & ToolStripItemDisplayStyle.Text) == ToolStripItemDisplayStyle.Text)
                    {

                        // render text AND shortcut
                        renderer.DrawItemText(new ToolStripItemTextRenderEventArgs(g, this, Text, InternalLayout.TextRectangle, textColor, Font, (rightToLeft) ? ContentAlignment.MiddleRight : ContentAlignment.MiddleLeft));
                        bool showShortCut = ShowShortcutKeys;
                        if (!DesignMode)
                        {
                            showShortCut = showShortCut && !HasDropDownItems;
                        }

                        if (showShortCut)
                        {
                            renderer.DrawItemText(new ToolStripItemTextRenderEventArgs(g, this, GetShortcutText(), InternalLayout.TextRectangle, textColor, Font, (rightToLeft) ? ContentAlignment.MiddleLeft : ContentAlignment.MiddleRight));
                        }
                    }

                    if (HasDropDownItems)
                    {

                        ArrowDirection arrowDir = (rightToLeft) ? ArrowDirection.Left : ArrowDirection.Right;
                        Color arrowColor = (Selected || Pressed) ? SystemColors.HighlightText : SystemColors.MenuText;
                        arrowColor = (Enabled) ? arrowColor : SystemColors.ControlDark;
                        renderer.DrawArrow(new ToolStripArrowRenderEventArgs(g, this, menuItemInternalLayout.ArrowRectangle, arrowColor, arrowDir));
                    }

                    if (menuItemInternalLayout.PaintImage && (DisplayStyle & ToolStripItemDisplayStyle.Image) == ToolStripItemDisplayStyle.Image && Image != null)
                    {
                        renderer.DrawItemImage(new ToolStripItemImageRenderEventArgs(g, this, InternalLayout.ImageRectangle));
                    }

                }
                else
                {


                    // Toplevel item support, menu items hosted on a plain ToolStrip dropdown
                    if ((DisplayStyle & ToolStripItemDisplayStyle.Text) == ToolStripItemDisplayStyle.Text)
                    {
                        renderer.DrawItemText(new ToolStripItemTextRenderEventArgs(g, this, Text, InternalLayout.TextRectangle, textColor, Font, InternalLayout.TextFormat));
                    }

                    if ((DisplayStyle & ToolStripItemDisplayStyle.Image) == ToolStripItemDisplayStyle.Image && Image != null)
                    {
                        renderer.DrawItemImage(new ToolStripItemImageRenderEventArgs(g, this, InternalLayout.ImageRectangle));
                    }
                }


            }

        }

        /// <summary>
        /// handle shortcut keys here.
        /// </summary>
        protected internal override bool ProcessCmdKey(ref Message m, Keys keyData)
        {

            if (Enabled && ShortcutKeys == keyData && !HasDropDownItems)
            {
                FireEvent(ToolStripItemEventType.Click);
                return true;
            }

            // call base here to get ESC, ALT, etc.. handling.
            return base.ProcessCmdKey(ref m, keyData);
        }


        [System.Diagnostics.CodeAnalysis.SuppressMessage("Microsoft.Naming", "CA1720:AvoidTypeNamesInParameters")] // 'charCode' matches control.cs
        protected internal override bool ProcessMnemonic(char charCode)
        {
            // no need to check IsMnemonic, toolstrip.ProcessMnemonic checks this already.
            if (HasDropDownItems)
            {
                Select();
                ShowDropDown();

                KeyboardToolTipStateMachine.Instance.NotifyAboutLostFocus(this);

                DropDown.SelectNextToolStripItem(null, /*forward=*/true);
                return true;
            }

            return base.ProcessMnemonic(charCode);
        }

        /// <summary> overridden here so we scooch over when we're in the ToolStripDropDownMenu</summary>
        internal protected override void SetBounds(Rectangle rect)
        {
            if (InternalLayout is ToolStripMenuItemInternalLayout internalLayout && internalLayout.UseMenuLayout)
            {
                // Scooch over by the padding amount.  The padding is added to 
                // the ToolStripDropDownMenu to keep the non-menu item riffraff
                // aligned to the text rectangle. When flow layout comes through to set our position
                // via IArrangedElement DEFY IT!
                if (Owner is ToolStripDropDownMenu dropDownMenu)
                {
                    rect.X -= dropDownMenu.Padding.Left;
                    rect.X = Math.Max(rect.X, 0);
                }
            }
            base.SetBounds(rect);
        }

        /// <summary> this is to support routing to native menu commands </summary>
        internal void SetNativeTargetWindow(IWin32Window window)
        {
            targetWindowHandle = Control.GetSafeHandle(window);
        }

        /// <summary> this is to support routing to native menu commands </summary>
        internal void SetNativeTargetMenu(IntPtr hMenu)
        {
            nativeMenuHandle = hMenu;
        }
        internal static string ShortcutToText(Keys shortcutKeys, string shortcutKeyDisplayString)
        {
            if (!string.IsNullOrEmpty(shortcutKeyDisplayString))
            {
                return shortcutKeyDisplayString;
            }
            else if (shortcutKeys == Keys.None)
            {
                return string.Empty;
            }
            else
            {
                return TypeDescriptor.GetConverter(typeof(Keys)).ConvertToString(shortcutKeys);
            }
        }

        internal override bool IsBeingTabbedTo()
        {
            if (base.IsBeingTabbedTo())
            {
                return true;
            }

            if (ToolStripManager.ModalMenuFilter.InMenuMode)
            {
                return true;
            }

            return false;
        }

        /// <summary>
        /// An implementation of AccessibleChild for use with ToolStripItems        
        /// </summary>
        [System.Runtime.InteropServices.ComVisible(true)]
        internal class ToolStripMenuItemAccessibleObject : ToolStripDropDownItemAccessibleObject
        {
            private readonly ToolStripMenuItem ownerItem = null;

            public ToolStripMenuItemAccessibleObject(ToolStripMenuItem ownerItem) : base(ownerItem)
            {
                this.ownerItem = ownerItem;
            }


            public override AccessibleStates State
            {
                get
                {
                    if (ownerItem.Enabled)
                    {
                        AccessibleStates state = base.State;

                        if ((state & AccessibleStates.Pressed) == AccessibleStates.Pressed)
                        {
                            // for some reason menu items are never "pressed".
                            state &= ~AccessibleStates.Pressed;
                        }

                        if (ownerItem.Checked)
                        {
                            state |= AccessibleStates.Checked;
                        }
                        return state;
                    }
                    return base.State;
                }
            }

            internal override object GetPropertyValue(int propertyID)
            {
                if (propertyID == NativeMethods.UIA_ControlTypePropertyId)
                {
                    return NativeMethods.UIA_MenuItemControlTypeId;
                }
                else if (propertyID == NativeMethods.UIA_AcceleratorKeyPropertyId)
                {
                    return ownerItem.GetShortcutText();
                }
                else
                {
                    return base.GetPropertyValue(propertyID);
                }
            }
        }
    }


    internal class MenuTimer
    {

        private readonly System.Windows.Forms.Timer autoMenuExpandTimer = new System.Windows.Forms.Timer();

        // consider - weak reference?
        private ToolStripMenuItem currentItem = null;
        private ToolStripMenuItem fromItem = null;
        private bool inTransition = false;

        private readonly int quickShow = 1;

        private readonly int slowShow;

        public MenuTimer()
        {
            // MenuShowDelay can be set to 0.  In this case, set to something low so it's inperceptable.
            autoMenuExpandTimer.Tick += new EventHandler(OnTick);

            // since MenuShowDelay is registry tweakable we've gotta make sure we've got some sort
            // of interval
            slowShow = Math.Max(quickShow, SystemInformation.MenuShowDelay);

        }
        // the current item to autoexpand.
        private ToolStripMenuItem CurrentItem
        {
            get
            {
                return currentItem;
            }
            set
            {
                Debug.WriteLineIf(ToolStrip.MenuAutoExpandDebug.TraceVerbose && currentItem != value, "[MenuTimer.CurrentItem] changed: " + ((value == null) ? "null" : value.ToString()));
                currentItem = value;
            }
        }
        public bool InTransition
        {
            get { return inTransition; }
            set { inTransition = value; }
        }

        public void Start(ToolStripMenuItem item)
        {
            if (InTransition)
            {
                return;
            }
            StartCore(item);
        }

        private void StartCore(ToolStripMenuItem item)
        {
            if (item != CurrentItem)
            {
                Cancel(CurrentItem);
            }
            CurrentItem = item;
            if (item != null)
            {
                CurrentItem = item;
                autoMenuExpandTimer.Interval = item.IsOnDropDown ? slowShow : quickShow;
                autoMenuExpandTimer.Enabled = true;
            }
        }

        public void Transition(ToolStripMenuItem fromItem, ToolStripMenuItem toItem)
        {
            Debug.WriteLineIf(ToolStrip.MenuAutoExpandDebug.TraceVerbose, "[MenuTimer.Transition] transitioning items " + fromItem.ToString() + " " + toItem.ToString());

            if (toItem == null && InTransition)
            {
                Cancel();
                // in this case we're likely to have hit an item that's not a menu item
                // or nothing is selected.
                EndTransition(/*forceClose*/ true);
                return;
            }

            if (this.fromItem != fromItem)
            {
                this.fromItem = fromItem;
                CancelCore();
                StartCore(toItem);
            }
            // set up the current item to be the toItem so it will be auto expanded when complete.
            CurrentItem = toItem;
            InTransition = true;

        }


        public void Cancel()
        {
            if (InTransition)
            {
                return;
            }
            CancelCore();

        }
        ///<summary> cancels if and only if this item was the one that 
        ///         requested the timer
        ///</summary>
        public void Cancel(ToolStripMenuItem item)
        {
            if (InTransition)
            {
                return;
            }
            if (item == CurrentItem)
            {
                CancelCore();
            }
        }

        private void CancelCore()
        {
            autoMenuExpandTimer.Enabled = false;
            CurrentItem = null;
        }
        private void EndTransition(bool forceClose)
        {
            ToolStripMenuItem lastSelected = fromItem;
            fromItem = null; // immediately clear BEFORE we call user code.
            if (InTransition)
            {
                InTransition = false;

                // we should roolup if the current item has changed and is selected.
                bool rollup = forceClose || (CurrentItem != null && CurrentItem != lastSelected && CurrentItem.Selected);
                if (rollup && lastSelected != null && lastSelected.HasDropDownItems)
                {
                    lastSelected.HideDropDown();
                }

            }

        }
        internal void HandleToolStripMouseLeave(ToolStrip toolStrip)
        {
            if (InTransition && toolStrip == fromItem.ParentInternal)
            {
                // restore the selection back to CurrentItem.
                // we're about to fall off the edge of the toolstrip, something should be selected
                // at all times while we're InTransition mode - otherwise it looks really funny
                // to have an auto expanded item 
                if (CurrentItem != null)
                {
                    CurrentItem.Select();
                }
            }
            else
            {

                // because we've split up selected/pressed, we need to make sure
                // that onmouseleave we make sure there's a selected menu item.
                if (toolStrip.IsDropDown && toolStrip.ActiveDropDowns.Count > 0)
                {
                    ToolStripMenuItem menuItem = (!(toolStrip.ActiveDropDowns[0] is ToolStripDropDown dropDown)) ? null : dropDown.OwnerItem as ToolStripMenuItem;
                    if (menuItem != null && menuItem.Pressed)
                    {
                        menuItem.Select();
                    }
                }
            }
        }

        private void OnTick(object sender, EventArgs e)
        {
            autoMenuExpandTimer.Enabled = false;

            if (CurrentItem == null)
            {
                return;
            }
            EndTransition(/*forceClose*/false);
            if (CurrentItem != null && !CurrentItem.IsDisposed && CurrentItem.Selected && CurrentItem.Enabled && ToolStripManager.ModalMenuFilter.InMenuMode)
            {
                Debug.WriteLineIf(ToolStrip.MenuAutoExpandDebug.TraceVerbose, "[MenuTimer.OnTick] calling OnMenuAutoExpand");
                CurrentItem.OnMenuAutoExpand();
            }
        }


    }

    internal class ToolStripMenuItemInternalLayout : ToolStripItemInternalLayout
    {
        private readonly ToolStripMenuItem ownerItem;

        public ToolStripMenuItemInternalLayout(ToolStripMenuItem ownerItem) : base(ownerItem)
        {
            this.ownerItem = ownerItem;
        }

        public bool ShowCheckMargin
        {
            get
            {
                if (ownerItem.Owner is ToolStripDropDownMenu menu)
                {
                    return menu.ShowCheckMargin;
                }
                return false;
            }
        }
        public bool ShowImageMargin
        {
            get
            {
                if (ownerItem.Owner is ToolStripDropDownMenu menu)
                {
                    return menu.ShowImageMargin;
                }
                return false;
            }
        }

        public bool PaintCheck
        {
            get
            {
                return ShowCheckMargin || ShowImageMargin;
            }
        }

        public bool PaintImage
        {
            get
            {
                return ShowImageMargin;
            }
        }
        public Rectangle ArrowRectangle
        {
            get
            {
                if (UseMenuLayout)
                {
                    if (ownerItem.Owner is ToolStripDropDownMenu menu)
                    {
                        // since menuItem.Padding isnt taken into consideration, we've got to recalc the centering of
                        // the arrow rect per item
                        Rectangle arrowRect = menu.ArrowRectangle;
                        arrowRect.Y = LayoutUtils.VAlign(arrowRect.Size, ownerItem.ClientBounds, ContentAlignment.MiddleCenter).Y;
                        return arrowRect;
                    }
                }
                return Rectangle.Empty;
            }
        }
        public Rectangle CheckRectangle
        {
            get
            {
                if (UseMenuLayout)
                {
                    if (ownerItem.Owner is ToolStripDropDownMenu menu)
                    {
                        Rectangle checkRectangle = menu.CheckRectangle;
                        if (ownerItem.CheckedImage != null)
                        {
                            int imageHeight = ownerItem.CheckedImage.Height;
                            // make sure we're vertically centered
                            checkRectangle.Y += (checkRectangle.Height - imageHeight) / 2;
                            checkRectangle.Height = imageHeight;
                            return checkRectangle;
                        }
                    }
                }
                return Rectangle.Empty;
            }
        }
        public override Rectangle ImageRectangle
        {
            get
            {
                if (UseMenuLayout)
                {
                    if (ownerItem.Owner is ToolStripDropDownMenu menu)
                    {

                        // since menuItem.Padding isnt taken into consideration, we've got to recalc the centering of
                        // the image rect per item
                        Rectangle imageRect = menu.ImageRectangle;
                        if (ownerItem.ImageScaling == ToolStripItemImageScaling.SizeToFit)
                        {
                            imageRect.Size = menu.ImageScalingSize;
                        }
                        else
                        {
                            //If we don't have an image, use the CheckedImage
                            Image image = ownerItem.Image ?? ownerItem.CheckedImage;
                            imageRect.Size = image.Size;
                        }
                        imageRect.Y = LayoutUtils.VAlign(imageRect.Size, ownerItem.ClientBounds, ContentAlignment.MiddleCenter).Y;
                        return imageRect;
                    }
                }
                return base.ImageRectangle;
            }
        }

        public override Rectangle TextRectangle
        {
            get
            {
                if (UseMenuLayout)
                {
                    if (ownerItem.Owner is ToolStripDropDownMenu menu)
                    {
                        return menu.TextRectangle;
                    }
                }
                return base.TextRectangle;
            }
        }

        public bool UseMenuLayout
        {
            get
            {
                return ownerItem.Owner is ToolStripDropDownMenu;
            }
        }

        public override Size GetPreferredSize(Size constrainingSize)
        {
            if (UseMenuLayout)
            {
                if (ownerItem.Owner is ToolStripDropDownMenu menu)
                {
                    return menu.MaxItemSize;
                }
            }
            return base.GetPreferredSize(constrainingSize);
        }
    }

}<|MERGE_RESOLUTION|>--- conflicted
+++ resolved
@@ -208,7 +208,6 @@
         /// <summary>
         /// Deriving classes can override this to configure a default size for their control.
         /// This is more efficient than setting the size in the control's constructor.
-<<<<<<< HEAD
         /// </devdoc>
         protected override Size DefaultSize {
             get {
@@ -218,27 +217,12 @@
             }
         }
 
-        /// <include file='doc\WinBarMenuItem.uex' path='docs/doc[@for="ToolStripMenuItem.DefaultMargin"]/*' />
-        protected internal override Padding DefaultMargin {
-            get {
-                 return Padding.Empty;
-=======
-        /// </summary>
-        protected override Size DefaultSize
-        {
-            get
-            {
-                return new Size(32, 19);
-            }
-        }
-
 
         protected internal override Padding DefaultMargin
         {
             get
             {
                 return Padding.Empty;
->>>>>>> 1f0ce7dd
             }
         }
         protected override Padding DefaultPadding
@@ -746,7 +730,6 @@
             return menuItem;
         }
 
-<<<<<<< HEAD
         internal override int DeviceDpi
         {
             get
@@ -770,17 +753,6 @@
                 if (lastOwner != null) {
                     Keys shortcut = this.ShortcutKeys;
                     if (shortcut != Keys.None && lastOwner.Shortcuts.ContainsKey(shortcut)) {
-=======
-        protected override void Dispose(bool disposing)
-        {
-            if (disposing)
-            {
-                if (lastOwner != null)
-                {
-                    Keys shortcut = ShortcutKeys;
-                    if (shortcut != Keys.None && lastOwner.Shortcuts.ContainsKey(shortcut))
-                    {
->>>>>>> 1f0ce7dd
                         lastOwner.Shortcuts.Remove(shortcut);
                     }
                     lastOwner = null;
