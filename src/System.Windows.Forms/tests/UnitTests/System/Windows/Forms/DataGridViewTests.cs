--- conflicted
+++ resolved
@@ -1,4 +1,4 @@
-﻿// Licensed to the .NET Foundation under one or more agreements.
+// Licensed to the .NET Foundation under one or more agreements.
 // The .NET Foundation licenses this file to you under the MIT license.
 // See the LICENSE file in the project root for more information.
 
@@ -2832,94 +2832,5 @@
             Assert.Equal(1, changedCount);
             Assert.Equal(Color.Red, dataGrid.GridColor);
         }
-<<<<<<< HEAD
-
-        [WinFormsFact]
-        public void DataGridView_GridColor_Rendering()
-        {
-            using Form form = new Form();
-
-            // Only want to render one cell to validate
-            using var dataGrid = new DataGridView
-            {
-                GridColor = Color.Blue,
-                ColumnCount = 1,
-                RowCount = 1,
-                ColumnHeadersVisible = false,
-                RowHeadersVisible = false
-            };
-
-            form.Controls.Add(dataGrid);
-
-            using var emf = new EmfScope();
-            DeviceContextState state = new DeviceContextState(emf);
-
-            dataGrid.PrintToMetafile(emf);
-
-            Assert.Equal(new Rectangle(0, 0, 240, 150), dataGrid.Bounds);
-            Assert.Equal(new Size(100, 25), dataGrid[0, 0].Size);
-
-            Rectangle bounds = dataGrid.Bounds;
-
-            // For whatever reason GDI+ renders as polylines scaled 16x with a 1/16th world transform applied.
-            // For test readability we'll transform the points from our coordinates to the logical coordinates.
-            Matrix3x2 oneSixteenth = Matrix3x2.CreateScale(0.0625f);
-            Matrix3x2 times16 = Matrix3x2.CreateScale(16.0f);
-
-            // This is the default pen style GDI+ renders with
-            Gdi32.PS penStyle = Gdi32.PS.SOLID | Gdi32.PS.JOIN_ROUND | Gdi32.PS.COSMETIC | Gdi32.PS.ENDCAP_FLAT
-                | Gdi32.PS.JOIN_MITER | Gdi32.PS.GEOMETRIC;
-
-            // Don't really care about the bounds, just the actual shapes/lines
-            emf.Validate(
-                state,
-                // The datagrid background
-                Validate.Polygon16(
-                    bounds: null,
-                    PointArray(times16, 1, 1, 1, 149, 239, 149, 239, 1, 1, 1),
-                    State.Pen(1, Color.Empty, Gdi32.PS.NULL),
-                    State.Brush(SystemColors.ButtonShadow, Gdi32.BS.SOLID),
-                    State.Transform(oneSixteenth)),
-                // Left cell border
-                Validate.Polyline16(
-                    bounds: null,
-                    PointArray(times16, 1, 1, 1, 26),
-                    State.Pen(16, Color.Blue, penStyle),
-                    State.Transform(oneSixteenth)),
-                // Right cell border
-                Validate.Polyline16(
-                    bounds: null,
-                    PointArray(times16, 101, 1, 101, 26),
-                    State.Pen(16, Color.Blue, penStyle),
-                    State.Transform(oneSixteenth)),
-                // Top cell border
-                Validate.Polyline16(
-                    bounds: null,
-                    PointArray(times16, 1, 1, 101, 1),
-                    State.Pen(16, Color.Blue, penStyle),
-                    State.Transform(oneSixteenth)),
-                // Bottom cell border
-                Validate.Polyline16(
-                    bounds: null,
-                    PointArray(times16, 1, 26, 101, 26),
-                    State.Pen(16, Color.Blue, penStyle),
-                    State.Transform(oneSixteenth)),
-                // Cell background
-                Validate.Polygon16(
-                    bounds: null,
-                    PointArray(times16, 2, 2, 2, 26, 101, 26, 101, 2, 2, 2),
-                    State.Pen(1, Color.Empty, Gdi32.PS.NULL),
-                    State.Brush(SystemColors.ButtonHighlight, Gdi32.BS.SOLID),
-                    State.Transform(oneSixteenth)),
-                // Datagrid border
-                Validate.Polygon16(
-                    bounds: null,
-                    PointArray(times16, 0, 0, 239, 0, 239, 149, 0, 149),
-                    State.Pen(16, SystemColors.Desktop, penStyle),
-                    State.Brush(Color.Empty, Gdi32.BS.NULL),
-                    State.Transform(oneSixteenth)));
-        }
-=======
->>>>>>> d304584c
     }
 }