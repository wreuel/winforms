﻿// Licensed to the .NET Foundation under one or more agreements.
// The .NET Foundation licenses this file to you under the MIT license.
// See the LICENSE file in the project root for more information.

using System.Collections;
using System.ComponentModel;
using System.ComponentModel.Design;
using System.Diagnostics;
using System.Drawing;
using System.Globalization;
using System.Windows.Forms.Design.Behavior;
using static Interop;

namespace System.Windows.Forms.Design
{
    /// <summary>
    ///  The FormDocumentDesigner class builds on the DocumentDesigner.  It adds shadowing for form properties that need to be shadowed and it also adds logic to properly paint the form's title bar to match the active document window.
    /// </summary>
    internal class FormDocumentDesigner : DocumentDesigner
    {
        private Size _autoScaleBaseSize = Size.Empty;
        private bool _inAutoscale = false;
        private bool _initializing = false;
        private bool _autoSize = false;
        private ToolStripAdornerWindowService _toolStripAdornerWindowService = null;

        /// <summary>
        ///  Shadow the AcceptButton property at design-time so that we can preserve it when the form is rebuilt.  Otherwise, form.Controls.Clear() will clear it out when we don't want it to.
        /// </summary>
        private IButtonControl AcceptButton
        {
            get => ShadowProperties["AcceptButton"] as IButtonControl;
            set
            {
                ((Form)Component).AcceptButton = value;
                ShadowProperties["AcceptButton"] = value;
            }
        }

        /// <summary>
        ///  Shadow the CancelButton property at design-time so that we can preserve it when the form is rebuilt.  Otherwise, form.Controls.Clear() will clear it out when we don't want it to.
        /// </summary>
        private IButtonControl CancelButton
        {
            get => ShadowProperties["CancelButton"] as IButtonControl;
            set
            {
                ((Form)Component).CancelButton = value;
                ShadowProperties["CancelButton"] = value;
            }
        }

        /// <summary>
        ///  Shadowed version of the AutoScaleBaseSize property.  We shadow this so that it always persists.  Normally only properties that differ from the default values at instantiation are persisted, but this should always be written.  So, we shadow it and add our own ShouldSerialize method.
        /// </summary>
        private Size AutoScaleBaseSize
        {
            get
            {
                // we don't want to get inherited value from a base form that might have been designed in a different DPI so we recalculate the thing instead of getting  AutoScaleBaseSize (QFE 2280)
#pragma warning disable 618
                SizeF real = Form.GetAutoScaleSize(((Form)Component).Font);
#pragma warning restore 618
                return new Size((int)Math.Round(real.Width), (int)Math.Round(real.Height));
            }
            set
            {
                // We do nothing at design time for this property; we always want to use the calculated value from the component.
                _autoScaleBaseSize = value;
                ShadowProperties["AutoScaleBaseSize"] = value;
            }
        }

        /// <summary>
        ///  We shadow the AutoSize property at design-time so that the form doesn't grow and shrink as users fiddle with  autosize related properties.
        /// </summary>
        private bool AutoSize
        {
            get => _autoSize;
            set => _autoSize = value;
        }

        private bool ShouldSerializeAutoScaleBaseSize()
        {
            // Never serialize this unless AutoScale is turned on
#pragma warning disable 618
            return _initializing ? false
                : ((Form)Component).AutoScale && ShadowProperties.Contains("AutoScaleBaseSize");
#pragma warning restore 618
        }

        /// <summary>
        ///  Shadow property for the ClientSize property -- this allows us to intercept client size changes and apply the new menu height if necessary
        /// </summary>
        private Size ClientSize
        {
            get
            {
                if (_initializing)
                {
                    return new Size(-1, -1);
                }
                else
                {
                    Size size = new Size(-1, -1);
                    if (Component is Form form)
                    {
                        size = form.ClientSize;
                        // don't report the size decremented by the scroll bars, otherwise, we'll just lose that size when we run because the form doesn't take that into consideration (it's too early, it hasn't layed out and doesn't know it needs scrollbars) when sizing.
                        if (form.HorizontalScroll.Visible)
                        {
                            size.Height += SystemInformation.HorizontalScrollBarHeight;
                        }
                        if (form.VerticalScroll.Visible)
                        {
                            size.Width += SystemInformation.VerticalScrollBarWidth;
                        }
                    }
                    return size;
                }
            }
            set
            {
                IDesignerHost host = (IDesignerHost)GetService(typeof(IDesignerHost));
                ((Form)Component).ClientSize = value;
            }
        }

        /// <summary>
        ///  Shadow property for the IsMDIContainer property on a form.
        /// </summary>
        private bool IsMdiContainer
        {
            get => ((Form)Control).IsMdiContainer;
            set
            {
                if (!value)
                {
                    UnhookChildControls(Control);
                }
                ((Form)Control).IsMdiContainer = value;
                if (value)
                {
                    HookChildControls(Control);
                }
            }
        }

        /// <summary>
        ///  Opacity property on control.  We shadow this property at design time.
        /// </summary>
        private double Opacity
        {
            get => (double)ShadowProperties["Opacity"];
            set
            {
                if (value < 0.0f || value > 1.0f)
                {
                    throw new ArgumentException(string.Format(SR.InvalidBoundArgument, "value", value.ToString(CultureInfo.CurrentCulture),
                                                                    (0.0f).ToString(CultureInfo.CurrentCulture), (1.0f).ToString(CultureInfo.CurrentCulture)), "value");
                }
                ShadowProperties["Opacity"] = value;
            }
        }

        /// <summary>
        ///  Overrides the default implementation of ParentControlDesigner SnapLines.  Note that if the Padding property is not set on our Form - we'll special case this and add default Padding values to our SnapLines. This was a usability request specific to the Form itself. Note that a Form only has Padding SnapLines.
        /// </summary>
        public override IList SnapLines
        {
            get
            {
                ArrayList snapLines = null;
                base.AddPaddingSnapLines(ref snapLines);
                if (snapLines == null)
                {
                    Debug.Fail("why did base.AddPaddingSnapLines return null?");
                    snapLines = new ArrayList(4);
                }

                // if the padding has not been set - then we'll auto-add padding to form - this is a Usability request
                if (Control.Padding == Padding.Empty && snapLines != null)
                {
                    int paddingsFound = 0; // used to short-circuit once we find 4 paddings
                    for (int i = 0; i < snapLines.Count; i++)
                    {
                        // remove previous padding snaplines
                        if (snapLines[i] is SnapLine snapLine && snapLine.Filter != null && snapLine.Filter.StartsWith(SnapLine.Padding))
                        {
                            if (snapLine.Filter.Equals(SnapLine.PaddingLeft) || snapLine.Filter.Equals(SnapLine.PaddingTop))
                            {
                                snapLine.AdjustOffset(DesignerUtils.DEFAULTFORMPADDING);
                                paddingsFound++;
                            }

                            if (snapLine.Filter.Equals(SnapLine.PaddingRight) || snapLine.Filter.Equals(SnapLine.PaddingBottom))
                            {
                                snapLine.AdjustOffset(-DesignerUtils.DEFAULTFORMPADDING);
                                paddingsFound++;
                            }

                            if (paddingsFound == 4)
                            {
                                break;//we adjusted all of our paddings
                            }
                        }
                    }
                }
                return snapLines;
            }
        }

        private Size Size
        {
            get => Control.Size;
            set
            {
                IComponentChangeService cs = (IComponentChangeService)GetService(typeof(IComponentChangeService));
                PropertyDescriptorCollection props = TypeDescriptor.GetProperties(Component);
                if (cs != null)
                {
                    cs.OnComponentChanging(Component, props["ClientSize"]);
                }

                Control.Size = value;
                if (cs != null)
                {
                    cs.OnComponentChanged(Component, props["ClientSize"], null, null);
                }
            }
        }

        /// <summary>
        ///  Accessor method for the showInTaskbar property on control.  We shadow this property at design time.
        /// </summary>
        private bool ShowInTaskbar
        {
            get => (bool)ShadowProperties["ShowInTaskbar"];
            set => ShadowProperties["ShowInTaskbar"] = value;
        }

        /// <summary>
        ///  Accessor method for the windowState property on control.  We shadow this property at design time.
        /// </summary>
        private FormWindowState WindowState
        {
            get => (FormWindowState)ShadowProperties["WindowState"];
            set => ShadowProperties["WindowState"] = value;
        }

        private void ApplyAutoScaling(SizeF baseVar, Form form)
        {
            // We also don't do this if the property is empty.  Otherwise we will perform two GetAutoScaleBaseSize calls only to find that they returned the same value.
            if (!baseVar.IsEmpty)
            {
#pragma warning disable 618
                SizeF newVarF = Form.GetAutoScaleSize(form.Font);
#pragma warning restore 618
                Size newVar = new Size((int)Math.Round(newVarF.Width), (int)Math.Round(newVarF.Height));
                // We save a significant amount of time by bailing early if there's no work to be done
                if (baseVar.Equals(newVar))
                {
                    return;
                }

                float percY = ((float)newVar.Height) / ((float)baseVar.Height);
                float percX = ((float)newVar.Width) / ((float)baseVar.Width);
                try
                {
                    _inAutoscale = true;
#pragma warning disable 618
                    form.Scale(percX, percY);
#pragma warning restore 618
                }
                finally
                {
                    _inAutoscale = false;
                }
            }
        }

        /// <summary>
        ///  Disposes of this designer.
        /// </summary>
        protected override void Dispose(bool disposing)
        {
            if (disposing)
            {
                IDesignerHost host = (IDesignerHost)GetService(typeof(IDesignerHost));
                Debug.Assert(host != null, "Must have a designer host on dispose");
            }
            base.Dispose(disposing);
        }

        private void EnsureToolStripWindowAdornerService()
        {
            if (_toolStripAdornerWindowService == null)
            {
                _toolStripAdornerWindowService = (ToolStripAdornerWindowService)GetService(typeof(ToolStripAdornerWindowService));
            }
        }

        /// <summary>
        ///  Initializes the designer with the given component.  The designer can get the component's site and request services from it in this call.
        /// </summary>
        public override void Initialize(IComponent component)
        {
            // We have to shadow the WindowState before we call base.Initialize
            PropertyDescriptor windowStateProp = TypeDescriptor.GetProperties(component.GetType())["WindowState"];
            if (windowStateProp != null && windowStateProp.PropertyType == typeof(FormWindowState))
            {
                WindowState = (FormWindowState)windowStateProp.GetValue(component);
            }

            _initializing = true;
            base.Initialize(component);
            _initializing = false;
            AutoResizeHandles = true;
            Debug.Assert(component is Form, "FormDocumentDesigner expects its component to be a form.");

            Form form = (Form)Control;
            form.WindowState = FormWindowState.Normal;
            ShadowProperties["AcceptButton"] = form.AcceptButton;
            ShadowProperties["CancelButton"] = form.CancelButton;
        }

        /// <summary>
        ///  Called when a component is added to the design container. If the component isn't a control, this will demand create the component tray and add the component to it.
        /// </summary>
        private void OnComponentAdded(object source, ComponentEventArgs ce)
        {
            if (ce.Component is ToolStrip && _toolStripAdornerWindowService == null)
            {
                IDesignerHost host = (IDesignerHost)GetService(typeof(IDesignerHost));
                if (host != null)
                {
                    EnsureToolStripWindowAdornerService();
                }
            }
        }

        /// <summary>
        ///  Called when a component is removed from the design container. Here, we check if a menu is being removed and handle removing the Form's mainmenu vs. other menus properly.
        /// </summary>
        private void OnComponentRemoved(object source, ComponentEventArgs ce)
        {
            if (ce.Component is ToolStrip && _toolStripAdornerWindowService != null)
            {
                _toolStripAdornerWindowService = null;
            }
            if (ce.Component is IButtonControl)
            {
                if (ce.Component == ShadowProperties["AcceptButton"])
                {
                    AcceptButton = null;
                }
                if (ce.Component == ShadowProperties["CancelButton"])
                {
                    CancelButton = null;
                }
            }
        }

        // Called when our document becomes active.  We paint our form's border the appropriate color here.
        private unsafe void OnDesignerActivate(object source, EventArgs evevent)
        {
            // Paint the form's title bar UI-active
            Control control = Control;
            if (control != null && control.IsHandleCreated)
            {
                NativeMethods.SendMessage(control.Handle, WindowMessages.WM_NCACTIVATE, 1, 0);
                User32.RedrawWindow(control.Handle, null, IntPtr.Zero, User32.RDW.FRAME);
            }
        }

        /// <summary>
        ///  Called by the host when we become inactive.  Here we update the title bar of our form so it's the inactive color.
        /// </summary>
        private unsafe void OnDesignerDeactivate(object sender, EventArgs e)
        {
            Control control = Control;
            if (control != null && control.IsHandleCreated)
            {
                NativeMethods.SendMessage(control.Handle, WindowMessages.WM_NCACTIVATE, 0, 0);
                User32.RedrawWindow(control.Handle, null, IntPtr.Zero, User32.RDW.FRAME);
            }
        }

        /// <summary>
        ///  Called when our code loads.  Here we connect us as the selection UI handler for ourselves.  This is a special case because for the top level document, we are our own selection UI handler.
        /// </summary>
        private void OnLoadComplete(object source, EventArgs evevent)
        {
            if (Control is Form form)
            {
                // The form's ClientSize is reported including the ScrollBar's height. We need to account for this in order to display the form with  scrollbars correctly.
                int clientWidth = form.ClientSize.Width;
                int clientHeight = form.ClientSize.Height;
                if (form.HorizontalScroll.Visible && form.AutoScroll)
                {
                    clientHeight += SystemInformation.HorizontalScrollBarHeight;
                }
                if (form.VerticalScroll.Visible && form.AutoScroll)
                {
                    clientWidth += SystemInformation.VerticalScrollBarWidth;
                }

                // ApplyAutoScaling causes WmWindowPosChanging to be called and there we calculate if we need to compensate for a menu being visible we were causing that calculation to fail if we set ClientSize too early. we now do the right thing AND check again if we need to compensate for the menu.
                ApplyAutoScaling(_autoScaleBaseSize, form);
                ClientSize = new Size(clientWidth, clientHeight);
                BehaviorService svc = (BehaviorService)GetService(typeof(BehaviorService));
                if (svc != null)
                {
                    svc.SyncSelection();
                }

                form.PerformLayout();
            }

        }

        /// <summary>
        ///  Allows a designer to filter the set of properties the component it is designing will expose through the TypeDescriptor object.  This method is called immediately before its corresponding "Post" method. If you are overriding this method you should call the base implementation before you perform your own filtering.
        /// </summary>
        protected override void PreFilterProperties(IDictionary properties)
        {
            PropertyDescriptor prop;
            base.PreFilterProperties(properties);
            // Handle shadowed properties
            string[] shadowProps = new string[] { "Opacity", "IsMdiContainer", "Size", "ShowInTaskBar", "WindowState", "AutoSize", "AcceptButton", "CancelButton" };
            Attribute[] empty = Array.Empty<Attribute>();
            for (int i = 0; i < shadowProps.Length; i++)
            {
                prop = (PropertyDescriptor)properties[shadowProps[i]];
                if (prop != null)
                {
                    properties[shadowProps[i]] = TypeDescriptor.CreateProperty(typeof(FormDocumentDesigner), prop, empty);
                }
            }

            // Mark auto scale base size as serializable again so we can monitor it for backwards compat.
            prop = (PropertyDescriptor)properties["AutoScaleBaseSize"];
            if (prop != null)
            {
                properties["AutoScaleBaseSize"] = TypeDescriptor.CreateProperty(typeof(FormDocumentDesigner), prop, DesignerSerializationVisibilityAttribute.Visible);
            }

            // And set the new default value attribute for client base size, and shadow it as well.
            prop = (PropertyDescriptor)properties["ClientSize"];
            if (prop != null)
            {
                properties["ClientSize"] = TypeDescriptor.CreateProperty(typeof(FormDocumentDesigner), prop, new DefaultValueAttribute(new Size(-1, -1)));
            }
        }

        /// <summary>
        ///  Handles the WM_WINDOWPOSCHANGING message
        /// </summary>
        private unsafe void WmWindowPosChanging(ref Message m)
        {
            User32.WINDOWPOS* wp = (User32.WINDOWPOS*)m.LParam;
            bool updateSize = _inAutoscale;
            if (!updateSize)
            {
                IDesignerHost host = (IDesignerHost)GetService(typeof(IDesignerHost));
                if (host != null)
                {
                    updateSize = host.Loading;
                }
            }
<<<<<<< HEAD
            // we want to update the size if we have a menu and...
            // 1) we're doing an autoscale
            // 2) we're loading a form without an inherited menu (inherited forms will already have the right size)
            if (updateSize && Menu != null && (wp->flags & User32.SWP.NOSIZE) == 0 && (IsMenuInherited || _inAutoscale))
            {
                _heightDelta = GetMenuHeight();
            }
=======
>>>>>>> 922e4100
        }

        /// <summary>
        ///  Overrides our base class WndProc to provide support for the menu editor service.
        /// </summary>
        protected override void WndProc(ref Message m)
        {
            switch (m.Msg)
            {
                case WindowMessages.WM_WINDOWPOSCHANGING:
                    WmWindowPosChanging(ref m);
                    break;
            }
            base.WndProc(ref m);
        }
    }
}<|MERGE_RESOLUTION|>--- conflicted
+++ resolved
@@ -1,4 +1,4 @@
-﻿// Licensed to the .NET Foundation under one or more agreements.
+// Licensed to the .NET Foundation under one or more agreements.
 // The .NET Foundation licenses this file to you under the MIT license.
 // See the LICENSE file in the project root for more information.
 
@@ -468,16 +468,6 @@
                     updateSize = host.Loading;
                 }
             }
-<<<<<<< HEAD
-            // we want to update the size if we have a menu and...
-            // 1) we're doing an autoscale
-            // 2) we're loading a form without an inherited menu (inherited forms will already have the right size)
-            if (updateSize && Menu != null && (wp->flags & User32.SWP.NOSIZE) == 0 && (IsMenuInherited || _inAutoscale))
-            {
-                _heightDelta = GetMenuHeight();
-            }
-=======
->>>>>>> 922e4100
         }
 
         /// <summary>
