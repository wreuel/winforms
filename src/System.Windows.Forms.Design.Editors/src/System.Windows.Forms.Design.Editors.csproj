<Project Sdk="Microsoft.NET.Sdk">

  <PropertyGroup>
    <AssemblyName>System.Windows.Forms.Design.Editors</AssemblyName>
<<<<<<< HEAD
=======
    <TargetFramework>netcoreapp3.1</TargetFramework>    
>>>>>>> 922e4100
    <CLSCompliant>true</CLSCompliant>
    <Deterministic>true</Deterministic>
    <ProduceReferenceAssembly>true</ProduceReferenceAssembly>
    <AllowUnsafeBlocks>true</AllowUnsafeBlocks>
  </PropertyGroup>

  <ItemGroup>
    <EmbeddedResource Update="Resources\SR.resx">
      <GenerateSource>true</GenerateSource>
      <Namespace>System</Namespace>
    </EmbeddedResource>
    <EmbeddedResource Update="Resources\CollectionEditor.resx">
      <!-- Unncessary because CollectionEditor.resx only contains properties; not string constants -->
      <!--GenerateSource>true</GenerateSource-->
      <Namespace>System.ComponentModel.Design</Namespace>
    </EmbeddedResource>
    <EmbeddedResource Update="Resources\BorderSidesEditor.resx">
      <!-- Unncessary because BorderSidesEditor.resx only contains properties; not string constants -->
      <!--GenerateSource>true</GenerateSource-->
      <Namespace>System.Windows.Forms.Design</Namespace>
    </EmbeddedResource>
    <EmbeddedResource Update="Resources\FormatControl.resx">
      <Namespace>System.Windows.Forms.Design</Namespace>
    </EmbeddedResource>
    <EmbeddedResource Update="Resources\ShortcutKeysEditor.resx">
      <!-- Unncessary because ShortcutKeysEditor.resx only contains properties; not string constants -->
      <!--GenerateSource>true</GenerateSource-->
      <Namespace>System.Windows.Forms.Design</Namespace>
    </EmbeddedResource>
    <EmbeddedResource Update="Resources\StringCollectionEditor.resx">
      <Namespace>System.Windows.Forms.Design</Namespace>
    </EmbeddedResource>
    <EmbeddedResource Update="Resources\LinkAreaEditor.resx">
      <Namespace>System.Windows.Forms.Design</Namespace>
    </EmbeddedResource>
  </ItemGroup>

  <ItemGroup>
    <EmbeddedResource Include="Resources\colordlg.data">
      <Link>colordlg.data</Link>
    </EmbeddedResource>
  </ItemGroup>

  <ItemGroup>
    <ProjectReference Include="..\..\System.Windows.Forms\src\System.Windows.Forms.csproj" />
  </ItemGroup>

  <ItemGroup>
    <Compile Include="..\..\Common\src\ClientUtils.cs" Link="Common\ClientUtils.cs" />
    <Compile Include="..\..\Common\src\CommonUnsafeNativeMethods.cs" Link="Common\CommonUnsafeNativeMethods.cs" />
    <Compile Include="..\..\Common\src\RTLAwareMessageBox.cs" Link="Common\RTLAwareMessageBox.cs" />
    <Compile Include="..\..\Common\src\OsVersion.cs" Link="Common\OsVersion.cs" />
    <Compile Include="..\..\Common\src\DpiHelper.cs" Link="Common\DpiHelper.cs" />
    <Compile Include="..\..\Common\src\DpiHelper.DpiAwarenessContext.cs" Link="Common\DpiHelper.DpiAwarenessContext.cs" />
    <Compile Include="..\..\Common\src\ScreenDC.cs" Link="Common\ScreenDC.cs" />
    <Compile Include="..\..\Common\src\Interop\Interop.BOOL.cs" Link="Interop\Interop.BOOL.cs" />
    <Compile Include="..\..\Common\src\Interop\Interop.RECT.cs" Link="Interop\Interop.RECT.cs" />
    <Compile Include="..\..\Common\src\Interop\Interop.Libraries.cs" Link="Interop\Interop.Libraries.cs" />
    <Compile Include="..\..\Common\src\Interop\Interop.HRESULT.cs" Link="Interop\Interop.HRESULT.cs" />
    <Compile Include="..\..\Common\src\Interop\Interop.WindowMessages.cs" Link="Interop\Interop.WindowMessages.cs" />
    <Compile Include="..\..\Common\src\Interop\Interop.EditMessages.cs" Link="Interop\Interop.EditMessages.cs" />
    <Compile Include="..\..\Common\src\Interop\ComCtl32\Interop.NMTREEVIEW.cs" Link="Interop\ComCtl32\Interop.NMTREEVIEW.cs" />
    <Compile Include="..\..\Common\src\Interop\ComCtl32\Interop.TVITEMW.cs" Link="Interop\ComCtl32\Interop.TVITEMW.cs" />
    <Compile Include="..\..\Common\src\Interop\ComCtl32\Interop.TVIF.cs" Link="Interop\ComCtl32\Interop.TVIF.cs" />
    <Compile Include="..\..\Common\src\Interop\ComCtl32\Interop.TVC.cs" Link="Interop\ComCtl32\Interop.TVC.cs" />
    <Compile Include="..\..\Common\src\Interop\ComCtl32\Interop.TVIS.cs" Link="Interop\ComCtl32\Interop.TVIS.cs" />
    <Compile Include="..\..\Common\src\Interop\Comdlg32\Interop.CC.cs" Link="Interop\Comdlg32\Interop.CC.cs" />
    <Compile Include="..\..\Common\src\Interop\Gdi32\Interop.DeleteObject.cs" Link="Interop\Gdi32\Interop.DeleteObject.cs" />
    <Compile Include="..\..\Common\src\Interop\Gdi32\Interop.GetDeviceCaps.cs" Link="Interop\Gdi32\Interop.GetDeviceCaps.cs" />
    <Compile Include="..\..\Common\src\Interop\Gdi32\Interop.SelectObject.cs" Link="Interop\Gdi32\Interop.SelectObject.cs" />
    <Compile Include="..\..\Common\src\Interop\Kernel32\Interop.GetCurrentProcessId.cs" Link="Interop\Kernel32\Interop.GetCurrentProcessId.cs" />
    <Compile Include="..\..\Common\src\Interop\Kernel32\Interop.MAX_PATH.cs" Link="Interop\Kernel32\Interop.MAX_PATH.cs" />
    <Compile Include="..\..\Common\src\Interop\Kernel32\Interop.MAX_UNICODESTRING_LEN.cs" Link="Interop\Kernel32\Interop.MAX_UNICODESTRING_LEN.cs" />
    <Compile Include="..\..\Common\src\Interop\Kernel32\Interop.OpenProcess.cs" Link="Interop\Kernel32\Interop.OpenProcess.cs" />
    <Compile Include="..\..\Common\src\Interop\Kernel32\Interop.ProcessAccessOptions.cs" Link="Interop\Kernel32\Interop.ProcessAccessOptions.cs" />
    <Compile Include="..\..\Common\src\Interop\NtDll\Interop.RTL_OSVERSIONINFOEX.cs" Link="Interop\NtDll\Interop.RTL_OSVERSIONINFOEX.cs" />
    <Compile Include="..\..\Common\src\Interop\NtDll\Interop.RtlGetVersion.cs" Link="Interop\NtDll\Interop.RtlGetVersion.cs" />
    <Compile Include="..\..\Common\src\Interop\Ole32\Interop.CreateILockBytesOnHGlobal.cs" Link="Interop\Ole32\Interop.CreateILockBytesOnHGlobal.cs" />
    <Compile Include="..\..\Common\src\Interop\Ole32\Interop.DispatchId.cs" Link="Interop\Ole32\Interop.DispatchId.cs" />
    <Compile Include="..\..\Common\src\Interop\Ole32\Interop.DROPEFFECT.cs" Link="Interop\Ole32\Interop.DROPEFFECT.cs" />
    <Compile Include="..\..\Common\src\Interop\Ole32\Interop.IDropSource.cs" Link="Interop\Ole32\Interop.IDropSource.cs" />
    <Compile Include="..\..\Common\src\Interop\Ole32\Interop.ILockBytes.cs" Link="Interop\Ole32\Interop.ILockBytes.cs" />
    <Compile Include="..\..\Common\src\Interop\Ole32\Interop.IStorage.cs" Link="Interop\Ole32\Interop.IStorage.cs" />
    <Compile Include="..\..\Common\src\Interop\Ole32\Interop.IStream.cs" Link="Interop\Ole32\Interop.IStream.cs" />
    <Compile Include="..\..\Common\src\Interop\Ole32\Interop.ReadClassStg.cs" Link="Interop\Ole32\Interop.ReadClassStg.cs" />
    <Compile Include="..\..\Common\src\Interop\Ole32\Interop.STATFLAG.cs" Link="Interop\Ole32\Interop.STATFLAG.cs" />
    <Compile Include="..\..\Common\src\Interop\Ole32\Interop.STATSTG.cs" Link="Interop\Ole32\Interop.STATSTG.cs" />
    <Compile Include="..\..\Common\src\Interop\Ole32\Interop.STGC.cs" Link="Interop\Ole32\Interop.STGC.cs" />
    <Compile Include="..\..\Common\src\Interop\Ole32\Interop.StgCreateDocfileOnILockBytes.cs" Link="Interop\Ole32\Interop.StgCreateDocfileOnILockBytes.cs" />
    <Compile Include="..\..\Common\src\Interop\Ole32\Interop.STGM.cs" Link="Interop\Ole32\Interop.STGM.cs" />
    <Compile Include="..\..\Common\src\Interop\Ole32\Interop.STGTY.cs" Link="Interop\Ole32\Interop.STGTY.cs" />
    <Compile Include="..\..\Common\src\Interop\Richedit\Interop.CHARRANGE.cs" Link="Interop\Richedit\Interop.CHARRANGE.cs" />
    <Compile Include="..\..\Common\src\Interop\Richedit\Interop.IRichEditOleCallback.cs" Link="Interop\Richedit\Interop.IRichEditOleCallback.cs" />
    <Compile Include="..\..\Common\src\Interop\SHCore\Interop.GetProcessDpiAwareness.cs" Link="Interop\SHCore\Interop.GetProcessDpiAwareness.cs" />
    <Compile Include="..\..\Common\src\Interop\SHCore\Interop.PROCESS_DPI_AWARENESS.cs" Link="Interop\SHCore\Interop.PROCESS_DPI_AWARENESS.cs" />
    <Compile Include="..\..\Common\src\Interop\SHCore\Interop.SetProcessDpiAwareness.cs" Link="Interop\SHCore\Interop.SetProcessDpiAwareness.cs" />
    <Compile Include="..\..\Common\src\Interop\Shell32\Interop.SHBrowseForFolder.cs" Link="Interop\Shell32\Interop.SHBrowseForFolder.cs" />
    <Compile Include="..\..\Common\src\Interop\Shell32\Interop.SHGetPathFromIDListLongPath.cs" Link="Interop\Shell32\Interop.SHGetPathFromIDListLongPath.cs" />
    <Compile Include="..\..\Common\src\Interop\Shell32\Interop.SHGetSpecialFolderLocation.cs" Link="Interop\Shell32\Interop.SHGetSpecialFolderLocation.cs" />
    <Compile Include="..\..\Common\src\Interop\User32\Interop.ClientToScreen.cs" Link="Interop\User32\Interop.ClientToScreen.cs" />
    <Compile Include="..\..\Common\src\Interop\User32\Interop.DPI_AWARENESS_CONTEXT.cs" Link="Interop\User32\Interop.DPI_AWARENESS_CONTEXT.cs" />
    <Compile Include="..\..\Common\src\Interop\User32\Interop.DrawText.cs" Link="Interop\User32\Interop.DrawText.cs" />
    <Compile Include="..\..\Common\src\Interop\User32\Interop.DT.cs" Link="Interop\User32\Interop.DT.cs" />
    <Compile Include="..\..\Common\src\Interop\User32\Interop.EnableWindow.cs" Link="Interop\User32\Interop.EnableWindow.cs" />
    <Compile Include="..\..\Common\src\Interop\User32\Interop.GetActiveWindow.cs" Link="Interop\User32\Interop.GetActiveWindow.cs" />
    <Compile Include="..\..\Common\src\Interop\User32\Interop.GetDC.cs" Link="Interop\User32\Interop.GetDC.cs" />
    <Compile Include="..\..\Common\src\Interop\User32\Interop.GetFocus.cs" Link="Interop\User32\Interop.GetFocus.cs" />
    <Compile Include="..\..\Common\src\Interop\User32\Interop.GetWindowText.cs" Link="Interop\User32\Interop.GetWindowText.cs" />
    <Compile Include="..\..\Common\src\Interop\User32\Interop.IsProcessDPIAware.cs" Link="Interop\User32\Interop.IsProcessDPIAware.cs" />
    <Compile Include="..\..\Common\src\Interop\User32\Interop.IsValidDpiAwarenessContext.cs" Link="Interop\User32\Interop.IsValidDpiAwarenessContext.cs" />
    <Compile Include="..\..\Common\src\Interop\User32\Interop.MK.cs" Link="Interop\User32\Interop.MK.cs" />
    <Compile Include="..\..\Common\src\Interop\User32\Interop.MSG.cs" Link="Interop\User32\Interop.MSG.cs" />
    <Compile Include="..\..\Common\src\Interop\User32\Interop.NMHDR.cs" Link="Interop\User32\Interop.NMHDR.cs" />
    <Compile Include="..\..\Common\src\Interop\User32\Interop.NotifyWinEvent.cs" Link="Interop\User32\Interop.NotifyWinEvent.cs" />
    <Compile Include="..\..\Common\src\Interop\User32\Interop.OBJID.cs" Link="Interop\User32\Interop.OBJID.cs" />
    <Compile Include="..\..\Common\src\Interop\User32\Interop.RegisterWindowMessageW.cs" Link="Interop\User32\Interop.RegisterWindowMessageW.cs" />
    <Compile Include="..\..\Common\src\Interop\User32\Interop.ReleaseDC.cs" Link="Interop\User32\Interop.ReleaseDC.cs" />
    <Compile Include="..\..\Common\src\Interop\User32\Interop.ScreenToClient.cs" Link="Interop\User32\Interop.ScreenToClient.cs" />
    <Compile Include="..\..\Common\src\Interop\User32\Interop.SetFocus.cs" Link="Interop\User32\Interop.SetFocus.cs" />
    <Compile Include="..\..\Common\src\Interop\User32\Interop.SetProcessDPIAware.cs" Link="Interop\User32\Interop.SetProcessDPIAware.cs" />
    <Compile Include="..\..\Common\src\Interop\User32\Interop.SetProcessDpiAwarenessContext.cs" Link="Interop\User32\Interop.SetProcessDpiAwarenessContext.cs" />
    <Compile Include="..\..\Common\src\Interop\User32\Interop.SetWindowPos.cs" Link="Interop\User32\Interop.SetWindowPos.cs" />
    <Compile Include="..\..\Common\src\Interop\User32\Interop.SetWindowText.cs" Link="Interop\User32\Interop.SetWindowText.cs" />
    <Compile Include="..\..\Common\src\Interop\User32\Interop.SWP.cs" Link="Interop\User32\Interop.SWP.cs" />
    <Compile Include="..\..\Common\src\Interop\User32\Interop.WindowMessage.cs" Link="Interop\User32\Interop.WindowMessage.cs" />
    <Compile Include="..\..\Common\src\Interop\User32\Interop.WINDOWPOS.cs" Link="Interop\User32\Interop.WINDOWPOS.cs" />
    <Compile Include="..\..\Common\src\Microsoft\Win32\SafeHandles\CoTaskMemSafeHandle.cs" Link="Microsoft\Win32\SafeHandles\CoTaskMemSafeHandle.cs" />
  </ItemGroup>

  <ItemGroup>
    <Compile Update="Resources\LinkAreaEditor.Designer.cs">
      <DesignTime>True</DesignTime>
      <AutoGen>True</AutoGen>
      <DependentUpon>LinkAreaEditor.resx</DependentUpon>
    </Compile>
    <Compile Update="System\Windows\Forms\Design\FormatControl.cs">
      <SubType>UserControl</SubType>
    </Compile>
    <Compile Update="System\Windows\Forms\Design\FormatStringDialog.cs">
      <SubType>Form</SubType>
    </Compile>
  </ItemGroup>

</Project><|MERGE_RESOLUTION|>--- conflicted
+++ resolved
@@ -2,10 +2,6 @@
 
   <PropertyGroup>
     <AssemblyName>System.Windows.Forms.Design.Editors</AssemblyName>
-<<<<<<< HEAD
-=======
-    <TargetFramework>netcoreapp3.1</TargetFramework>    
->>>>>>> 922e4100
     <CLSCompliant>true</CLSCompliant>
     <Deterministic>true</Deterministic>
     <ProduceReferenceAssembly>true</ProduceReferenceAssembly>
